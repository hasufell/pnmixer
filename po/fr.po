# French translation for pnmixer.
# Copyright (C) YEAR THE PACKAGE'S COPYRIGHT HOLDER
# This file is distributed under the same license as the pnmixer package.
# Matthieu Bresson <apoptose@talkr.im>, 2011.
# El Boulangero <elboulangero@gmail.com>, 2015.
#
msgid ""
msgstr ""
"Project-Id-Version: pnmixer master\n"
"Report-Msgid-Bugs-To: \n"
"POT-Creation-Date: 2015-08-08 16:47+0200\n"
"PO-Revision-Date: 2015-07-04 20:45+0200\n"
"Last-Translator: El Boulangero <elboulangero@gmail.com>\n"
"Language-Team: Français <gnome-fr@gnome.org>\n"
"Language: Français\n"
"MIME-Version: 1.0\n"
"Content-Type: text/plain; charset=UTF-8\n"
"Content-Transfer-Encoding: 8bit\n"

#: ../src/main.c:74 ../src/main.c:102
msgid "PNMixer Error"
msgstr "PNMixer Erreur"

#: ../src/main.c:96
msgid "Warning: Connection to sound system failed."
msgstr "Attention : la connection au système sonore a échoué."

#: ../src/main.c:98
msgid ""
"Do you want to re-initialize the connection to alsa?\n"
"\n"
"If you do not, you will either need to restart PNMixer or select the 'Reload "
"Alsa' option in the right click menu in order for PNMixer to function."
msgstr ""
"Voulez-vous ré-initialiser la connexion à Alsa ?\n"
"\n"
"Si vous ne le faites pas, vous aurez besoin de relancer PNMixer ou de "
"cliquer sur 'Recharger Alsa' dans le menu clic droit pour que PNMixer puisse "
"fonctionner correctement."

#: ../src/main.c:108
#, c-format
msgid ""
"Warning: Connection to sound system failed, you probably need to restart "
"pnmixer\n"
msgstr ""
"Attention : la connection au système sonore a échoué, vous avez sans doute "
"besoin de relancer PNMixer.\n"

#: ../src/main.c:123
#, c-format
msgid "Unable to run command %s"
msgstr "Impossible de lancer la commande \"%s\""

#: ../src/main.c:144
msgid ""
"\n"
"No mixer application was found on your system.\n"
"\n"
"Please open preferences and set the command you want to run for volume "
"control."
msgstr ""
"\n"
"Aucun mixeur audio n'a été trouvé sur votre système.\n"
"\n"
"Veuillez renseigner dans les paramètres de PNMixer la commande que vous "
"souhaitez employer pour contrôler le volume sonore."

#: ../src/main.c:186
msgid ""
"You have not specified a custom command to run, please specify one in "
"preferences."
msgstr ""
"Vous n'avez pas spécifié de commande, veuillez en spécifier une dans les "
"paramètres."

#: ../src/main.c:298
msgid ""
"Can't find main user interface file.  Please insure PNMixer is installed "
"correctly.  Exiting\n"
msgstr ""
"Fichier d'interface principal manquant. Veuillez vous assurer que PNMixer "
"est correctement installé. Arrêt.\n"

#: ../src/main.c:382
msgid ""
"Can't find about interface file.  Please insure PNMixer is installed "
"correctly."
msgstr ""
"Fichier d'interface à propos manquant. Veuillez vous assurer que PNMixer est "
"correctement installé."

#: ../src/main.c:482
#, c-format
msgid "Volume: %d %%"
msgstr "Volume : %d %%"

#: ../src/main.c:497
#, c-format
msgid ""
"Volume: %d %%\n"
"Muted"
msgstr ""
"Volume : %d %%\n"
"Muet actif."

#: ../src/main.c:684
msgid "- A mixer for the system tray."
msgstr "- Un mixeur audio pour la zone de notifications."

#: ../src/main.c:694
#, c-format
msgid "%s version: %s\n"
msgstr "%s en version %s.\n"

#: ../src/callbacks.c:352
#, c-format
msgid "Couldn't write preferences file: %s\n"
msgstr "Impossible d'écrire dans le fichier des paramètres \"%s\".\n"

#: ../src/support.c:98 ../src/support.c:125
#, c-format
msgid "Couldn't find pixmap file: %s"
msgstr "Fichier pixmap introuvable : %s"

#: ../src/support.c:132
#, c-format
msgid "Failed to load pixbuf file: %s: %s\n"
msgstr "Le chargement du fichier pixbuf \"%s\" a échoué : %s\n"

#: ../src/prefs.c:80
msgid "PNMixer Icons"
msgstr "Jeu d'icônes PNMixer"

#: ../src/prefs.c:177
msgid "Invalid color for volume meter in config file.  Reverting to default."
msgstr ""
"Couleur invalide renseignée dans le fichier de configuration pour l'échelle "
"du volume. Retour aux valeurs par défaut."

#: ../src/prefs.c:203
#, c-format
msgid ""
"\n"
"Error: %s exists but is not a directory, will not be able to save preferences"
msgstr ""
"\n"
"\n"
"Erreur : \"%s\" existe mais n'est pas un répertoire. Impossible de "
"sauvegarder les paramètres"

#: ../src/prefs.c:206
#, c-format
msgid ""
"\n"
"Couldn't make prefs directory: %s\n"
msgstr ""
"\n"
"Impossible de créer le dossier des paramètres : %s\n"

#: ../src/prefs.c:228
#, c-format
msgid ""
"\n"
"Couldn't load preferences file: %s\n"
msgstr ""
"\n"
"Impossible de charger le fichier des paramètres : %s\n"

#: ../src/prefs.c:236
#, c-format
msgid ""
"\n"
"Couldn't load default preferences: %s\n"
msgstr ""
"\n"
"Impossible de charger les paramètres par défaut : %s\n"

#: ../src/prefs.c:619
#, c-format
msgid "Invalid widget passed to acquire_hotkey: %s"
msgstr "Mauvais widget passé à acquire_hotkey: %s"

#: ../src/prefs.c:625 ../data/prefs-gtk3.glade:36 ../data/prefs-gtk2.glade:36
msgid "Mute/Unmute"
msgstr "Muet actif/inactif"

#: ../src/prefs.c:628
msgid "Volume Up"
msgstr "Augmenter le volume"

#: ../src/prefs.c:631
msgid "Volume Down"
msgstr "Diminuer le volume"

#: ../src/prefs.c:681
msgid "Could not grab the keyboard."
msgstr "Impossible d'accéder au clavier."

#: ../src/prefs.c:801
msgid ""
"Can't find preferences user interface file.  Please insure PNMixer is "
"installed correctly.\n"
msgstr ""
"Impossible de trouver le fichier d'interface \"prefs.xml\". Veuillez vous "
"assurer que PNMixer est correctement installé.\n"

#: ../src/hotkeys.c:220
#, c-format
msgid "Could not bind the following hotkeys:\n"
msgstr "Impossible d'assigner les touches suivantes :\n"

#: ../src/alsa.c:280
msgid "Soundcard disconnected"
msgstr ""

#: ../src/alsa.c:281
msgid "Soundcard has been disconnected, reloading Alsa..."
msgstr ""

#: ../data/about-gtk3.glade:11 ../data/about-gtk2.glade:12
msgid "Copyright © 2010-2015 Nick Lanham"
msgstr "Copyright © 2010-2015 Nick Lanham"

#: ../data/about-gtk3.glade:12 ../data/about-gtk2.glade:13
msgid "A mixer for the system tray."
msgstr "Un mixeur audio pour la zone de notifications."

#: ../data/about-gtk3.glade:14 ../data/about-gtk2.glade:15
msgid ""
"PNMixer is free software; you can redistribute it and/or modify it under the "
"terms of the GNU General Public License as published by the Free Software "
"Foundation; either version 3 of the License, or (at your option) any later "
"version.\n"
"\n"
"PNMixer is distributed in the hope that it will be useful, but WITHOUT ANY "
"WARRANTY; without even the implied warranty of MERCHANTABILITY or FITNESS "
"FOR A PARTICULAR PURPOSE.  See the GNU General Public License for more "
"details.\n"
"\n"
"You should have received a copy of the GNU General Public License along with "
"PNMixer; if not, write to the Free Software Foundation, Inc., 51 Franklin "
"Street, Fifth Floor, Boston, MA 02110-1301, USA."
msgstr ""
"PNMixer est un logiciel libre; vous pouvez le redistribuer et/ou le modifier "
"conformément aux dispositions de la Licence Publique Générale GNU, telle que "
"publiée par la Free Software Foundation; version 3 de la licence, ou encore "
"(à votre choix) toute version ultérieure.\n"
"\n"
"PNMixer est distribué dans l'espoir qu'il sera utile, mais SANS AUCUNE "
"GARANTIE; sans même la garantie implicite de COMMERCIALISATION ou "
"D'ADAPTATION À UN OBJET PARTICULIER. Pour plus de détails, voir la Licence "
"Publique Générale GNU.\n"
"\n"
"Un exemplaire de la Licence Publique Générale GNU doit être fourni avec "
"PNMixer; si ce n'est pas le cas, écrivez à la Free Software Foundation, "
"Inc., 51 Franklin Street, Fifth Floor, Boston, MA 02110-1301, USA."

#: ../data/about-gtk3.glade:25 ../data/about-gtk2.glade:26
msgid ""
"French: Matthieu Bresson\n"
"German: Mario Blättermann\n"
"Italian: Mattia Bertoni"
msgstr ""
"Allemand : Mario Blättermann\n"
"Français : Matthieu Bresson\n"
"Italien : Mattia Bertoni"

#: ../data/popup_window-gtk3.glade:71 ../data/popup_window-gtk2.glade:105
msgid "Mute"
msgstr "Muet"

#: ../data/popup_window-gtk3.glade:89
msgid "Mixer"
msgstr "Mixeur"

#: ../data/popup_window-gtk3.glade:121 ../data/popup_window-gtk2.glade:160
msgid "_Mute/Unmute"
msgstr "_Muet actif/inactif"

#: ../data/popup_window-gtk3.glade:125 ../data/popup_window-gtk2.glade:164
msgid "Mute/Unmute Volume"
msgstr "Muet actif/inactif"

#: ../data/popup_window-gtk3.glade:134 ../data/popup_window-gtk2.glade:173
msgid "_Volume Control"
msgstr "_Contrôle du volume"

#: ../data/popup_window-gtk3.glade:138 ../data/popup_window-gtk2.glade:177
msgid "Open Volume Control"
msgstr "Ouvrir la fenêtre de contrôle du volume"

#: ../data/popup_window-gtk3.glade:151 ../data/popup_window-gtk2.glade:190
msgid "Preferences"
msgstr "Paramètres"

#: ../data/popup_window-gtk3.glade:159 ../data/popup_window-gtk2.glade:198
msgid "_Reload Alsa"
msgstr "_Recharger Alsa"

#: ../data/popup_window-gtk3.glade:163 ../data/popup_window-gtk2.glade:202
msgid "Reload Alsa"
msgstr "Recharger Alsa"

#: ../data/popup_window-gtk3.glade:176 ../data/popup_window-gtk2.glade:215
msgid "About"
msgstr "À propos"

#: ../data/popup_window-gtk3.glade:195 ../data/popup_window-gtk2.glade:234
msgid "Quit"
msgstr "Quitter"

#: ../data/prefs-gtk3.glade:39 ../data/prefs-gtk2.glade:39
msgid "Show Preferences"
msgstr "Montrer les paramètres"

#: ../data/prefs-gtk3.glade:42 ../data/prefs-gtk2.glade:42
msgid "Volume Control"
msgstr "Contrôle du volume"

#: ../data/prefs-gtk3.glade:45 ../data/prefs-gtk2.glade:45
msgid "Custom (set below)"
msgstr "Autre (renseigner en-dessous)"

#: ../data/prefs-gtk3.glade:52 ../data/prefs-gtk2.glade:52
msgid ""
"Notification support not\n"
"enabled at compile time"
msgstr "Support des notifications désactivé lors de la compilation"

#: ../data/prefs-gtk3.glade:87 ../data/prefs-gtk2.glade:85
msgid "Enable Notifications"
msgstr "Activer les notifications"

#: ../data/prefs-gtk3.glade:125 ../data/prefs-gtk2.glade:124
msgid "timeout (ms)"
msgstr "durée"

#: ../data/prefs-gtk3.glade:146 ../data/prefs-gtk2.glade:145
msgid "Notify for volume changes from:"
msgstr "Notifier les changements de volumes pour :"

#: ../data/prefs-gtk3.glade:165 ../data/prefs-gtk3.glade:1217
#: ../data/prefs-gtk2.glade:164 ../data/prefs-gtk2.glade:1208
msgid "HotKeys"
msgstr "Raccourcis"

#: ../data/prefs-gtk3.glade:188 ../data/prefs-gtk2.glade:185
msgid "Mouse Scroll"
msgstr "Molette souris"

#: ../data/prefs-gtk3.glade:211 ../data/prefs-gtk2.glade:206
msgid "Adjustment in Popup Window"
msgstr "Modifications dans la fenêtre popup"

#: ../data/prefs-gtk3.glade:234 ../data/prefs-gtk2.glade:227
msgid "External Change"
msgstr "Modifications externes"

#: ../data/prefs-gtk3.glade:258 ../data/prefs-gtk2.glade:249
msgid "<b>Notification Options</b>"
msgstr "<p>Paramètres de notification</b>"

#: ../data/prefs-gtk3.glade:288 ../data/prefs-gtk2.glade:279
msgid "Top"
msgstr "En haut"

#: ../data/prefs-gtk3.glade:291 ../data/prefs-gtk2.glade:282
msgid "Bottom"
msgstr "En bas"

#: ../data/prefs-gtk3.glade:294 ../data/prefs-gtk2.glade:285
msgid "Left"
msgstr "À gauche"

#: ../data/prefs-gtk3.glade:297 ../data/prefs-gtk2.glade:288
msgid "Right"
msgstr "À droite"

#: ../data/prefs-gtk3.glade:303 ../data/prefs-gtk2.glade:294
msgid "PNMixer Preferences"
msgstr "Paramètres de PNMixer"

#: ../data/prefs-gtk3.glade:354 ../data/prefs-gtk2.glade:344
msgid "Display Text Volume"
msgstr "Afficher un texte pour le volume sonore"

#: ../data/prefs-gtk3.glade:373 ../data/prefs-gtk2.glade:361
msgid "Volume Text Position:"
msgstr "Position du texte pour le volume sonore :"

#: ../data/prefs-gtk3.glade:410 ../data/prefs-gtk2.glade:398
msgid "<b>Text</b>"
msgstr "<b>Texte</b>"

#: ../data/prefs-gtk3.glade:445 ../data/prefs-gtk2.glade:431
msgid ""
"Draw Volume Meter on Tray Icon\n"
"(Will cause slightly higher CPU usage)"
msgstr ""
"Afficher une illustration du volume sonore sur l'icône de la zone de "
"notifications\n"
"(utilisera un peu plus le CPU)"

#: ../data/prefs-gtk3.glade:465 ../data/prefs-gtk2.glade:449
msgid "Volume Meter Offset:"
msgstr "Décalage horizontal de l'échelle du volume :"

#: ../data/prefs-gtk3.glade:478 ../data/prefs-gtk2.glade:462
msgid "Volume Meter Color:"
msgstr "Couleur de l'échelle de volume :"

#: ../data/prefs-gtk3.glade:529 ../data/prefs-gtk2.glade:515
msgid "<b>Volume Meter</b>"
msgstr "<b>Échelle du volume</b>"

#: ../data/prefs-gtk3.glade:571 ../data/prefs-gtk2.glade:559
msgid "<b>Icon Theme</b>"
msgstr "<b>Thème d'icônes</b>"

#: ../data/prefs-gtk3.glade:588 ../data/prefs-gtk2.glade:576
msgid "View"
msgstr "Affichage"

#: ../data/prefs-gtk3.glade:626 ../data/prefs-gtk2.glade:610
msgid "Card:"
msgstr "Carte :"

#: ../data/prefs-gtk3.glade:637 ../data/prefs-gtk2.glade:621
msgid "Channel:"
msgstr "Canal :"

#: ../data/prefs-gtk3.glade:700 ../data/prefs-gtk2.glade:692
msgid "Normalize Volume:"
msgstr "Normaliser le volume"

#: ../data/prefs-gtk3.glade:716 ../data/prefs-gtk2.glade:708
msgid "<b>Sound Device</b>"
msgstr "<b>Matériel audio</b>"

#: ../data/prefs-gtk3.glade:737 ../data/prefs-gtk2.glade:729
msgid "Device"
msgstr "Matériel"

#: ../data/prefs-gtk3.glade:777 ../data/prefs-gtk2.glade:769
msgid "<b>Volume Control Command</b>"
msgstr "<b>Commande pour le contrôle du volume</b>"

#: ../data/prefs-gtk3.glade:815 ../data/prefs-gtk2.glade:805
msgid "Mouse Scroll Step:"
msgstr "Pas d'incrément du volume à la molette :"

#: ../data/prefs-gtk3.glade:826 ../data/prefs-gtk2.glade:816
msgid "Middle Click Action:"
msgstr "Action du clic du milieu :"

#: ../data/prefs-gtk3.glade:839 ../data/prefs-gtk2.glade:829
msgid "Custom Command:"
msgstr "Commande personnalisée :"

#: ../data/prefs-gtk3.glade:907 ../data/prefs-gtk2.glade:901
msgid "<b>Mouse</b>"
msgstr "<b>Souris</b>"

#: ../data/prefs-gtk3.glade:928 ../data/prefs-gtk2.glade:922
msgid "Behavior"
msgstr "Comportement"

#: ../data/prefs-gtk3.glade:964 ../data/prefs-gtk2.glade:956
msgid "Enable HotKeys"
msgstr "Autoriser les touches multimédia"

#: ../data/prefs-gtk3.glade:982 ../data/prefs-gtk2.glade:972
msgid "HotKey Volume Step:"
msgstr "Pas d'incrément du volume sur appui d'une touche :"

#: ../data/prefs-gtk3.glade:1013 ../data/prefs-gtk2.glade:1006
msgid "<b>HotKey Settings</b>"
msgstr "<b>Paramètres des touches multimédia</b>"

#: ../data/prefs-gtk3.glade:1052 ../data/prefs-gtk2.glade:1043
msgid "Mute/Unmute:"
msgstr "Muet actif/inactif:"

#: ../data/prefs-gtk3.glade:1064 ../data/prefs-gtk2.glade:1055
msgid "Volume Up:"
msgstr "Augmenter le volume"

#: ../data/prefs-gtk3.glade:1076 ../data/prefs-gtk2.glade:1067
msgid "Volume Down:"
msgstr "Diminuer le volume"

#: ../data/prefs-gtk3.glade:1087 ../data/prefs-gtk2.glade:1078
msgid "Double click a HotKey to assign a new Hotkey"
msgstr "Double cliquer sur un raccourci pour l'assigner"

#: ../data/prefs-gtk3.glade:1099 ../data/prefs-gtk2.glade:1090
msgid "Command"
msgstr "Commande"

#: ../data/prefs-gtk3.glade:1109 ../data/prefs-gtk2.glade:1100
msgid "HotKey"
msgstr "Raccourci"

#: ../data/prefs-gtk3.glade:1128 ../data/prefs-gtk3.glade:1151
#: ../data/prefs-gtk3.glade:1174 ../data/prefs-gtk2.glade:1119
#: ../data/prefs-gtk2.glade:1142 ../data/prefs-gtk2.glade:1165
msgid "(None)"
msgstr "(Indéfini)"

#: ../data/prefs-gtk3.glade:1196 ../data/prefs-gtk2.glade:1187
msgid "<b>HotKeys</b>"
msgstr "<b>Touches multimédia</b>"

#: ../data/prefs-gtk3.glade:1287 ../data/prefs-gtk2.glade:1276
msgid "Set HotKey"
msgstr "Assignation d'une touche"

#: ../data/prefs-gtk3.glade:1327 ../data/prefs-gtk2.glade:1316
msgid "Defining HotKey"
msgstr "Définition du raccourci"

#: ../data/prefs-gtk3.glade:1343 ../data/prefs-gtk2.glade:1332
msgid "(press <Ctrl>C to reset)"
msgstr "(entrez <Ctrl>C pour réinitialiser)"

#: ../data/prefs-gtk3.glade:1381 ../data/prefs-gtk2.glade:1370
msgid "Press new HotKey for:"
msgstr "Choisir la touche multimédia pour :"

#: ../data/prefs-gtk3.glade:1422 ../data/prefs-gtk2.glade:1410
msgid "(Unknown)"
msgstr "(Inconnu)"

#: ../data/popup_window-gtk2.glade:122
msgid "Volume Control..."
msgstr "Contrôle du volume..."

#~ msgid "Unable to load icon %s: %s\n"
#~ msgstr "Impossible de charger l'icône \"%s\" : %s\n"

#~ msgid "Hotkeys"
#~ msgstr "Touches multimédia"

#~ msgid ""
#~ "An unknown error occured trying to launch your volume control command"
#~ msgstr ""
#~ "Erreur d'origine inconnue rencontrée au moment de lancer votre commande "
#~ "de contrôle du volume."

<<<<<<< HEAD
#~ msgid "Couldn't execute custom command: \"%s\"\n"
#~ msgstr "Impossible d'exécuter la commande suivante : \"%s\".\n"
=======
#: ../data/prefs.xml.h:45
msgid "Volume Up:"
msgstr "Augmenter le volume"

#: data/desktop/pnmixer.desktop.in:3
msgid "PNMixer"
msgstr "PNMixer"

#: data/desktop/pnmixer.desktop.in:4
msgid "System Tray Mixer"
msgstr "Zone de Notification Mixeur"

#: data/desktop/pnmixer.desktop.in:5
msgid "An audio mixer for the system tray"
msgstr "Un Mixeur Audio pour la Zone de Notification"
>>>>>>> 60fd1152
<|MERGE_RESOLUTION|>--- conflicted
+++ resolved
@@ -548,13 +548,8 @@
 #~ "Erreur d'origine inconnue rencontrée au moment de lancer votre commande "
 #~ "de contrôle du volume."
 
-<<<<<<< HEAD
 #~ msgid "Couldn't execute custom command: \"%s\"\n"
 #~ msgstr "Impossible d'exécuter la commande suivante : \"%s\".\n"
-=======
-#: ../data/prefs.xml.h:45
-msgid "Volume Up:"
-msgstr "Augmenter le volume"
 
 #: data/desktop/pnmixer.desktop.in:3
 msgid "PNMixer"
@@ -566,5 +561,4 @@
 
 #: data/desktop/pnmixer.desktop.in:5
 msgid "An audio mixer for the system tray"
-msgstr "Un Mixeur Audio pour la Zone de Notification"
->>>>>>> 60fd1152
+msgstr "Un Mixeur Audio pour la Zone de Notification"