## Process this file with automake to produce Makefile.in

SUBDIRS = data po src

EXTRA_DIST = \
	autogen.sh 

<<<<<<< HEAD
# Install "pnmixer.desktop" file
desktopdir = $(datadir)/applications
dist_desktop_DATA = data/pnmixer.desktop

appicondir = $(datadir)/icons/hicolor/128x128/apps
appicon_DATA = data/pnmixer.png

# Install .glade interface files
uidir = $(datadir)/pnmixer/ui
if WITH_GTK3
dist_ui_DATA = data/about-gtk3.glade data/popup_window-gtk3.glade data/prefs-gtk3.glade
else
dist_ui_DATA = data/about-gtk2.glade data/popup_window-gtk2.glade data/prefs-gtk2.glade
endif

=======
>>>>>>> 60fd1152
uninstall-local:
	@$(NORMAL_UNINSTALL)
	rm -rf $(DESTDIR)$(pkgdatadir)	

doc:
	cd "$(top_srcdir)/src"; \
	doxygen; \
	cd "$(top_srcdir)"

install-doc: doc
	$(MKDIR_P) "$(DESTDIR)$(htmldir)"
	cp -pR "$(top_srcdir)"/src/html/* "$(DESTDIR)$(htmldir)"/

clean-local:
	rm -rf src/html src/latex<|MERGE_RESOLUTION|>--- conflicted
+++ resolved
@@ -5,24 +5,6 @@
 EXTRA_DIST = \
 	autogen.sh 
 
-<<<<<<< HEAD
-# Install "pnmixer.desktop" file
-desktopdir = $(datadir)/applications
-dist_desktop_DATA = data/pnmixer.desktop
-
-appicondir = $(datadir)/icons/hicolor/128x128/apps
-appicon_DATA = data/pnmixer.png
-
-# Install .glade interface files
-uidir = $(datadir)/pnmixer/ui
-if WITH_GTK3
-dist_ui_DATA = data/about-gtk3.glade data/popup_window-gtk3.glade data/prefs-gtk3.glade
-else
-dist_ui_DATA = data/about-gtk2.glade data/popup_window-gtk2.glade data/prefs-gtk2.glade
-endif
-
-=======
->>>>>>> 60fd1152
 uninstall-local:
 	@$(NORMAL_UNINSTALL)
 	rm -rf $(DESTDIR)$(pkgdatadir)	
