--- conflicted
+++ resolved
@@ -46,11 +46,7 @@
  * @param directory the directory containing pixmaps
  */
 void
-<<<<<<< HEAD
-add_pixmap_directory(const gchar * directory)
-=======
 add_pixmap_directory(const gchar *directory)
->>>>>>> c187b4e8
 {
 	pixmaps_directories = g_list_prepend(pixmaps_directories, g_strdup(directory));
 }
@@ -64,11 +60,7 @@
  * newly allocated or NULL on failure
  */
 static gchar *
-<<<<<<< HEAD
-find_pixmap_file(const gchar * filename)
-=======
 find_pixmap_file(const gchar *filename)
->>>>>>> c187b4e8
 {
 	GList *elem;
 
@@ -94,11 +86,7 @@
  * an empty GtkImage if the file was not found
  */
 GtkWidget *
-<<<<<<< HEAD
-create_pixmap(GtkWidget * widget, const gchar * filename)
-=======
 create_pixmap(GtkWidget *widget, const gchar *filename)
->>>>>>> c187b4e8
 {
 	gchar *pathname = NULL;
 	GtkWidget *pixmap;
@@ -125,11 +113,7 @@
  * @return the new GdkPixbuf, NULL on failure
  */
 GdkPixbuf *
-<<<<<<< HEAD
-create_pixbuf(const gchar * filename)
-=======
 create_pixbuf(const gchar *filename)
->>>>>>> c187b4e8
 {
 	gchar *pathname = NULL;
 	GdkPixbuf *pixbuf;
@@ -148,11 +132,7 @@
 	pixbuf = gdk_pixbuf_new_from_file(pathname, &error);
 	if (!pixbuf) {
 		report_error(_("Failed to load pixbuf file: %s: %s"),
-<<<<<<< HEAD
-				pathname, error->message);
-=======
 			     pathname, error->message);
->>>>>>> c187b4e8
 		g_error_free(error);
 	}
 	g_free(pathname);
@@ -175,11 +155,7 @@
 	if (icon_theme == NULL)
 		get_icon_theme();
 	return_buf = gtk_icon_theme_load_icon(icon_theme, filename,
-<<<<<<< HEAD
-			size, 0, &err);
-=======
 					      size, 0, &err);
->>>>>>> c187b4e8
 	if (err != NULL) {
 		DEBUG_PRINT("Unable to load icon %s: %s", filename, err->message);
 		g_error_free(err);
@@ -204,11 +180,7 @@
 		return path;
 	g_free(path);
 	path = g_build_filename(PACKAGE_DATA_DIR, "pnmixer", "ui",
-<<<<<<< HEAD
-			filename, NULL);
-=======
 				filename, NULL);
->>>>>>> c187b4e8
 	if (g_file_test(path, G_FILE_TEST_EXISTS))
 		return path;
 	g_free(path);
