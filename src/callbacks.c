/* callbacks.c
 * PNmixer is written by Nick Lanham, a fork of OBmixer
 * which was programmed by Lee Ferrett, derived
 * from the program "AbsVolume" by Paul Sherman
 * This program is free software; you can redistribute
 * it and/or modify it under the terms of the GNU General
 * Public License v3. source code is available at
 * <http://github.com/nicklan/pnmixer>
 */

/**
 * @file callbacks.c
 * This file holds callback functions for various signals
 * received by different GtkWidgets, some of them defined
 * in the gtk-builder glade files.
 * @brief gtk callbacks
 */

#ifdef HAVE_CONFIG_H
#include <config.h>
#endif

#include <gtk/gtk.h>
#include <gdk/gdkx.h>
#include <alsa/asoundlib.h>
#include "alsa.h"
#include "callbacks.h"
#include "main.h"
#include "support.h"
#include "prefs.h"

int volume;
extern int volume;

/**
 * Callback function when the mute_check (GtkCheckButton) in the
 * volume popup window received the pressed signal
 * or when the mute_item (GtkImageMenuItem) in the right-click
 * menu received the activate signal.
 *
 * @param button the object that received the signal
 * @param event the GdkEvent which triggered this signal
 * @param user_data user data set when the signal handler was connected
 */
gboolean
<<<<<<< HEAD
on_mute_clicked(GtkButton * button, GdkEvent * event, gpointer user_data)
=======
on_mute_clicked(GtkButton *button, GdkEvent *event, gpointer user_data)
>>>>>>> c187b4e8
{

	setmute(popup_noti);
	get_mute_state(FALSE);
	return TRUE;
}

/**
 * Callback function when the vol_scale (GtkScale) in the volume
 * popup window received the change-value signal
 * (either via mouse or keyboard).
 *
 * @param range the GtkRange that received the signal
 * @param scroll the type of scroll action that was performed
 * @param value the new value resulting from the scroll action
 * @param user_data user data set when the signal handler was connected
 * @return TRUE to prevent other handlers from being invoked for the
 * signal, FALSE to propagate the signal further
 */
gboolean
<<<<<<< HEAD
vol_scroll_event(GtkRange * range, GtkScrollType scroll,
		gdouble value, gpointer user_data)
=======
vol_scroll_event(GtkRange *range, GtkScrollType scroll,
		 gdouble value, gpointer user_data)
>>>>>>> c187b4e8
{
	GtkAdjustment *gtk_adj;
	int volumeset;

	/* We must ensure that the new value meets the requirement
	 * defined by the GtkAdjustment. We have to do that manually,
	 * because at this moment the value within GtkAdjustment
	 * has not been updated yet, so using gtk_adjustment_get_value()
	 * returns a wrong value.
	 */
	gtk_adj = gtk_range_get_adjustment(range);
	if (value < gtk_adjustment_get_lower(gtk_adj)) {
		value = gtk_adjustment_get_lower(gtk_adj);
	}
	if (value > gtk_adjustment_get_upper(gtk_adj)) {
		value = gtk_adjustment_get_upper(gtk_adj);
	}

	volumeset = (int) value;

	setvol(volumeset, 0, popup_noti);
	if (get_mute_state(TRUE) == 0) {
		setmute(popup_noti);
		get_mute_state(TRUE);
	}
	return FALSE;
}

/**
 * Callback function when the tray_icon receives the scroll-event
 * signal.
 *
 * @param status_icon the object which received the signal
 * @param event the GdkEventScroll which triggered this signal
 * @param user_data user data set when the signal handler was connected
 * @return TRUE to stop other handlers from being invoked for the event.
 * False to propagate the event further
 */
gboolean
<<<<<<< HEAD
on_scroll(GtkStatusIcon * status_icon, GdkEventScroll * event,
		gpointer user_data)
=======
on_scroll(GtkStatusIcon *status_icon, GdkEventScroll *event,
	  gpointer user_data)
>>>>>>> c187b4e8
{
	int cv = getvol();
	if (event->direction == GDK_SCROLL_UP) {
		setvol(cv + scroll_step, 1, mouse_noti);
	} else if (event->direction == GDK_SCROLL_DOWN) {
		setvol(cv - scroll_step, -1, mouse_noti);
	}

	if (get_mute_state(TRUE) == 0) {
		setmute(mouse_noti);
		get_mute_state(TRUE);
	}
	// this will set the slider value
	get_current_levels();
	return TRUE;
}

/**
 * Callback function when one of the hotkey boxes mute_eventbox,
 * up_eventbox or down_eventbox (GtkEventBox) in the
 * preferences received the button-press-event signal.
 *
 * @param widget the object which received the signal
 * @param event the GdkEventButton which triggered this signal
 * @param data struct holding the GtkWidgets of the preferences windows
 * @return TRUE to stop other handlers from being invoked for the event.
 * False to propagate the event further
 */
gboolean
<<<<<<< HEAD
on_hotkey_button_click(GtkWidget * widget, GdkEventButton * event,
		PrefsData * data)
=======
on_hotkey_button_click(GtkWidget *widget, GdkEventButton *event,
		       PrefsData *data)
>>>>>>> c187b4e8
{

	if (event->button == 1 && event->type == GDK_2BUTTON_PRESS)
		acquire_hotkey(gtk_buildable_get_name(GTK_BUILDABLE(widget)), data);
	return TRUE;
}

/**
 * Callback function when the ok_button (GtkButton) of the
 * preferences window received the clicked signal.
 *
 * @param button the object that received the signal
 * @param data struct holding the GtkWidgets of the preferences windows
 */
void
<<<<<<< HEAD
on_ok_button_clicked(GtkButton * button, PrefsData * data)
=======
on_ok_button_clicked(GtkButton *button, PrefsData *data)
>>>>>>> c187b4e8
{
	gsize len;
	GError *err = NULL;
	gint alsa_change = 0;

	// pull out various prefs

	// show vol text
	GtkWidget *vtc = data->vol_text_check;
	gboolean active = gtk_toggle_button_get_active(GTK_TOGGLE_BUTTON(vtc));
	g_key_file_set_boolean(keyFile, "PNMixer", "DisplayTextVolume", active);

	// vol pos
	GtkWidget *vpc = data->vol_pos_combo;
	gint idx = gtk_combo_box_get_active(GTK_COMBO_BOX(vpc));
	g_key_file_set_integer(keyFile, "PNMixer", "TextVolumePosition", idx);

	// show vol meter
	GtkWidget *dvc = data->draw_vol_check;
	active = gtk_toggle_button_get_active(GTK_TOGGLE_BUTTON(dvc));
	g_key_file_set_boolean(keyFile, "PNMixer", "DrawVolMeter", active);

	// vol meter pos
	GtkWidget *vmps = data->vol_meter_pos_spin;
	gint vmpos = gtk_spin_button_get_value_as_int(GTK_SPIN_BUTTON(vmps));
	g_key_file_set_integer(keyFile, "PNMixer", "VolMeterPos", vmpos);

	GtkWidget *vcb = data->vol_meter_color_button;
#ifdef WITH_GTK3
	GdkRGBA color;
	gtk_color_chooser_get_rgba(GTK_COLOR_CHOOSER(vcb), &color);
	gdouble colints[3];
#else
	GdkColor color;
	gtk_color_button_get_color(GTK_COLOR_BUTTON(vcb), &color);
	gint colints[3];
#endif
	colints[0] = color.red;
	colints[1] = color.green;
	colints[2] = color.blue;

#ifdef WITH_GTK3
	g_key_file_set_double_list(keyFile, "PNMixer", "VolMeterColor", colints, 3);
#else
	g_key_file_set_integer_list(keyFile, "PNMixer", "VolMeterColor", colints, 3);
#endif

	// alsa card
	GtkWidget *acc = data->card_combo;
	gchar *old_card = get_selected_card();
	gchar *card = gtk_combo_box_text_get_active_text(GTK_COMBO_BOX_TEXT(acc));
	if (old_card && strcmp(old_card, card))
		alsa_change = 1;
	g_key_file_set_string(keyFile, "PNMixer", "AlsaCard", card);

	// channel
	GtkWidget *ccc = data->chan_combo;
	gchar *old_channel = NULL;
	if (old_card)
		old_channel = get_selected_channel(old_card);
	gchar *chan = gtk_combo_box_text_get_active_text(GTK_COMBO_BOX_TEXT(ccc));
	if (old_channel) {
		if (strcmp(old_channel, chan))
			alsa_change = 1;
		g_free(old_card);
		g_free(old_channel);
	}
	g_key_file_set_string(keyFile, card, "Channel", chan);
	g_free(card);
	g_free(chan);

	// icon theme
	GtkWidget *icon_combo = data->icon_theme_combo;
	idx = gtk_combo_box_get_active(GTK_COMBO_BOX(icon_combo));
	if (idx == 0) {		// internal theme
		g_key_file_remove_key(keyFile, "PNMixer", "IconTheme", NULL);
	} else {
		gchar *theme_name =
<<<<<<< HEAD
		    gtk_combo_box_text_get_active_text(GTK_COMBO_BOX_TEXT(icon_combo));
=======
			gtk_combo_box_text_get_active_text(GTK_COMBO_BOX_TEXT(icon_combo));
>>>>>>> c187b4e8
		if (theme_name) {
			g_key_file_set_string(keyFile, "PNMixer", "IconTheme", theme_name);
			g_free(theme_name);
		}
	}

	// volume control command
	GtkWidget *ve = data->vol_control_entry;
	const gchar *vc = gtk_entry_get_text(GTK_ENTRY(ve));
	g_key_file_set_string(keyFile, "PNMixer", "VolumeControlCommand", vc);

	// scroll step
	GtkWidget *sss = data->scroll_step_spin;
	gint spin = gtk_spin_button_get_value_as_int(GTK_SPIN_BUTTON(sss));
	g_key_file_set_integer(keyFile, "PNMixer", "MouseScrollStep", spin);

	// middle click
	GtkWidget *mcc = data->middle_click_combo;
	idx = gtk_combo_box_get_active(GTK_COMBO_BOX(mcc));
	g_key_file_set_integer(keyFile, "PNMixer", "MiddleClickAction", idx);

	// custom command
	GtkWidget *ce = data->custom_entry;
	const gchar *cc = gtk_entry_get_text(GTK_ENTRY(ce));
	g_key_file_set_string(keyFile, "PNMixer", "CustomCommand", cc);

	// normalize volume
	GtkWidget *vnorm = data->normalize_vol_check;
	gboolean is_pressed;
	is_pressed = gtk_toggle_button_get_active(GTK_TOGGLE_BUTTON(vnorm));
	g_key_file_set_boolean(keyFile, "PNMixer", "NormalizeVolume", is_pressed);

	// hotkey enable
	GtkWidget *hkc = data->enable_hotkeys_check;
	active = gtk_toggle_button_get_active(GTK_TOGGLE_BUTTON(hkc));
	g_key_file_set_boolean(keyFile, "PNMixer", "EnableHotKeys", active);

	// scroll step
	GtkWidget *hs = data->hotkey_vol_spin;
	gint hotstep = gtk_spin_button_get_value_as_int(GTK_SPIN_BUTTON(hs));
	g_key_file_set_integer(keyFile, "PNMixer", "HotkeyVolumeStep", hotstep);

	// hotkeys
	guint keysym;
	gint keycode;
	GdkModifierType mods;
	GtkWidget *kl = data->mute_hotkey_label;
	gtk_accelerator_parse(gtk_label_get_text(GTK_LABEL(kl)), &keysym, &mods);
	if (keysym != 0)
		keycode = XKeysymToKeycode(gdk_x11_get_default_xdisplay(), keysym);
	else
		keycode = -1;
	g_key_file_set_integer(keyFile, "PNMixer", "VolMuteKey", keycode);
	g_key_file_set_integer(keyFile, "PNMixer", "VolMuteMods", mods);

	kl = data->up_hotkey_label;
	gtk_accelerator_parse(gtk_label_get_text(GTK_LABEL(kl)), &keysym, &mods);
	if (keysym != 0)
		keycode = XKeysymToKeycode(gdk_x11_get_default_xdisplay(), keysym);
	else
		keycode = -1;
	g_key_file_set_integer(keyFile, "PNMixer", "VolUpKey", keycode);
	g_key_file_set_integer(keyFile, "PNMixer", "VolUpMods", mods);

	kl = data->down_hotkey_label;
	gtk_accelerator_parse(gtk_label_get_text(GTK_LABEL(kl)), &keysym, &mods);
	if (keysym != 0)
		keycode = XKeysymToKeycode(gdk_x11_get_default_xdisplay(), keysym);
	else
		keycode = -1;
	g_key_file_set_integer(keyFile, "PNMixer", "VolDownKey", keycode);
	g_key_file_set_integer(keyFile, "PNMixer", "VolDownMods", mods);

#ifdef HAVE_LIBN
	// notification prefs
	GtkWidget *nc = data->enable_noti_check;
	gint noti_spin;
	active = gtk_toggle_button_get_active(GTK_TOGGLE_BUTTON(nc));
	g_key_file_set_boolean(keyFile, "PNMixer", "EnableNotifications", active);

	nc = data->hotkey_noti_check;
	active = gtk_toggle_button_get_active(GTK_TOGGLE_BUTTON(nc));
	g_key_file_set_boolean(keyFile, "PNMixer", "HotkeyNotifications", active);

	nc = data->mouse_noti_check;
	active = gtk_toggle_button_get_active(GTK_TOGGLE_BUTTON(nc));
	g_key_file_set_boolean(keyFile, "PNMixer", "MouseNotifications", active);

	nc = data->popup_noti_check;
	active = gtk_toggle_button_get_active(GTK_TOGGLE_BUTTON(nc));
	g_key_file_set_boolean(keyFile, "PNMixer", "PopupNotifications", active);

	nc = data->external_noti_check;
	active = gtk_toggle_button_get_active(GTK_TOGGLE_BUTTON(nc));
	g_key_file_set_boolean(keyFile, "PNMixer", "ExternalNotifications",
<<<<<<< HEAD
			active);
=======
			       active);
>>>>>>> c187b4e8

	nc = data->noti_timeout_spin;
	noti_spin = gtk_spin_button_get_value_as_int(GTK_SPIN_BUTTON(nc));
	g_key_file_set_integer(keyFile, "PNMixer", "NotificationTimeout",
<<<<<<< HEAD
			noti_spin);
#endif

	gchar *filename = g_strconcat(g_get_user_config_dir(),
			"/pnmixer/config", NULL);
=======
			       noti_spin);
#endif

	gchar *filename = g_strconcat(g_get_user_config_dir(),
				      "/pnmixer/config", NULL);
>>>>>>> c187b4e8
	gchar *filedata = g_key_file_to_data(keyFile, &len, NULL);
	g_file_set_contents(filename, filedata, len, &err);
	if (err != NULL) {
		report_error(_("Couldn't write preferences file: %s"), err->message);
		g_error_free(err);
	} else
		apply_prefs(alsa_change);
	g_free(filename);
	gtk_widget_destroy(data->prefs_window);
	g_slice_free(PrefsData, data);
}

/**
 * Callback function when the cancel_button (GtkButton) of the
 * preferences window received the clicked signal.
 *
 * @param button the object that received the signal
 * @param data struct holding the GtkWidgets of the preferences windows
 */
void
<<<<<<< HEAD
on_cancel_button_clicked(GtkButton * button, PrefsData * data)
=======
on_cancel_button_clicked(GtkButton *button, PrefsData *data)
>>>>>>> c187b4e8
{
	gtk_widget_destroy(data->prefs_window);
	g_slice_free(PrefsData, data);
}

/**
 * Callback function when a key is hit in prefs_window. Currently handles
 * Esc key (calls on_cancel_button_clicked())
 * and
 * Return key (calls on_ok_button_clicked()).
 *
 * @param widget the widget that received the signal
 * @param event the key event that was triggered
 * @param data struct holding the GtkWidgets of the preferences windows
 * @return TRUE to stop other handlers from being invoked for the event.
 * False to propagate the event further
 */
gboolean
<<<<<<< HEAD
on_key_press(GtkWidget * widget, GdkEventKey * event, PrefsData * data)
=======
on_key_press(GtkWidget *widget, GdkEventKey *event, PrefsData *data)
>>>>>>> c187b4e8
{

	switch (event->keyval) {
	case GDK_KEY_Escape:
		on_cancel_button_clicked(NULL, data);
		break;
	case GDK_KEY_Return:
		on_ok_button_clicked(NULL, data);
		break;
	default:
		return FALSE;
	}
	return TRUE;
}<|MERGE_RESOLUTION|>--- conflicted
+++ resolved
@@ -43,11 +43,7 @@
  * @param user_data user data set when the signal handler was connected
  */
 gboolean
-<<<<<<< HEAD
-on_mute_clicked(GtkButton * button, GdkEvent * event, gpointer user_data)
-=======
 on_mute_clicked(GtkButton *button, GdkEvent *event, gpointer user_data)
->>>>>>> c187b4e8
 {
 
 	setmute(popup_noti);
@@ -68,13 +64,8 @@
  * signal, FALSE to propagate the signal further
  */
 gboolean
-<<<<<<< HEAD
-vol_scroll_event(GtkRange * range, GtkScrollType scroll,
-		gdouble value, gpointer user_data)
-=======
 vol_scroll_event(GtkRange *range, GtkScrollType scroll,
 		 gdouble value, gpointer user_data)
->>>>>>> c187b4e8
 {
 	GtkAdjustment *gtk_adj;
 	int volumeset;
@@ -114,13 +105,8 @@
  * False to propagate the event further
  */
 gboolean
-<<<<<<< HEAD
-on_scroll(GtkStatusIcon * status_icon, GdkEventScroll * event,
-		gpointer user_data)
-=======
 on_scroll(GtkStatusIcon *status_icon, GdkEventScroll *event,
 	  gpointer user_data)
->>>>>>> c187b4e8
 {
 	int cv = getvol();
 	if (event->direction == GDK_SCROLL_UP) {
@@ -150,13 +136,8 @@
  * False to propagate the event further
  */
 gboolean
-<<<<<<< HEAD
-on_hotkey_button_click(GtkWidget * widget, GdkEventButton * event,
-		PrefsData * data)
-=======
 on_hotkey_button_click(GtkWidget *widget, GdkEventButton *event,
 		       PrefsData *data)
->>>>>>> c187b4e8
 {
 
 	if (event->button == 1 && event->type == GDK_2BUTTON_PRESS)
@@ -172,11 +153,7 @@
  * @param data struct holding the GtkWidgets of the preferences windows
  */
 void
-<<<<<<< HEAD
-on_ok_button_clicked(GtkButton * button, PrefsData * data)
-=======
 on_ok_button_clicked(GtkButton *button, PrefsData *data)
->>>>>>> c187b4e8
 {
 	gsize len;
 	GError *err = NULL;
@@ -255,11 +232,7 @@
 		g_key_file_remove_key(keyFile, "PNMixer", "IconTheme", NULL);
 	} else {
 		gchar *theme_name =
-<<<<<<< HEAD
-		    gtk_combo_box_text_get_active_text(GTK_COMBO_BOX_TEXT(icon_combo));
-=======
 			gtk_combo_box_text_get_active_text(GTK_COMBO_BOX_TEXT(icon_combo));
->>>>>>> c187b4e8
 		if (theme_name) {
 			g_key_file_set_string(keyFile, "PNMixer", "IconTheme", theme_name);
 			g_free(theme_name);
@@ -355,28 +328,16 @@
 	nc = data->external_noti_check;
 	active = gtk_toggle_button_get_active(GTK_TOGGLE_BUTTON(nc));
 	g_key_file_set_boolean(keyFile, "PNMixer", "ExternalNotifications",
-<<<<<<< HEAD
-			active);
-=======
 			       active);
->>>>>>> c187b4e8
 
 	nc = data->noti_timeout_spin;
 	noti_spin = gtk_spin_button_get_value_as_int(GTK_SPIN_BUTTON(nc));
 	g_key_file_set_integer(keyFile, "PNMixer", "NotificationTimeout",
-<<<<<<< HEAD
-			noti_spin);
-#endif
-
-	gchar *filename = g_strconcat(g_get_user_config_dir(),
-			"/pnmixer/config", NULL);
-=======
 			       noti_spin);
 #endif
 
 	gchar *filename = g_strconcat(g_get_user_config_dir(),
 				      "/pnmixer/config", NULL);
->>>>>>> c187b4e8
 	gchar *filedata = g_key_file_to_data(keyFile, &len, NULL);
 	g_file_set_contents(filename, filedata, len, &err);
 	if (err != NULL) {
@@ -397,11 +358,7 @@
  * @param data struct holding the GtkWidgets of the preferences windows
  */
 void
-<<<<<<< HEAD
-on_cancel_button_clicked(GtkButton * button, PrefsData * data)
-=======
 on_cancel_button_clicked(GtkButton *button, PrefsData *data)
->>>>>>> c187b4e8
 {
 	gtk_widget_destroy(data->prefs_window);
 	g_slice_free(PrefsData, data);
@@ -420,11 +377,7 @@
  * False to propagate the event further
  */
 gboolean
-<<<<<<< HEAD
-on_key_press(GtkWidget * widget, GdkEventKey * event, PrefsData * data)
-=======
 on_key_press(GtkWidget *widget, GdkEventKey *event, PrefsData *data)
->>>>>>> c187b4e8
 {
 
 	switch (event->keyval) {
