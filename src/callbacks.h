--- conflicted
+++ resolved
@@ -21,20 +21,6 @@
 #include "support.h"
 #include <gtk/gtk.h>
 
-<<<<<<< HEAD
-gboolean on_mute_clicked(GtkButton * button, GdkEvent * event,
-		gpointer user_data);
-
-gboolean vol_scroll_event(GtkRange * range,
-			  GtkScrollType scroll, gdouble value, gpointer user_data);
-
-void on_ok_button_clicked(GtkButton * button, PrefsData * data);
-
-void on_cancel_button_clicked(GtkButton * button, PrefsData * data);
-
-gboolean on_scroll(GtkStatusIcon * status_icon, GdkEventScroll * event,
-		gpointer user_data);
-=======
 gboolean on_mute_clicked(GtkButton *button, GdkEvent *event,
 			 gpointer user_data);
 
@@ -47,6 +33,5 @@
 
 gboolean on_scroll(GtkStatusIcon *status_icon, GdkEventScroll *event,
 		   gpointer user_data);
->>>>>>> c187b4e8
 
 #endif				// CALLBACKS_H_