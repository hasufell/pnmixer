/* main.c
 * PNmixer is written by Nick Lanham, a fork of OBmixer
 * which was programmed by Lee Ferrett, derived
 * from the program "AbsVolume" by Paul Sherman
 * This program is free software; you can redistribute
 * it and/or modify it under the terms of the GNU General
 * Public License v3. source code is available at
 * <http://github.com/nicklan/pnmixer>
 */

/**
 * @file main.c
 * The main program entry point. Also handles creating and opening
 * the widgets, connecting signals, updating the tray icon and
 * error handling.
 * @brief gtk+ initialization
 */

#ifdef HAVE_CONFIG_H
#include <config.h>
#endif

#include <sys/types.h>
#include <sys/stat.h>
#include <sys/wait.h>
#include <errno.h>
#include <unistd.h>
#include <string.h>
#include <stdarg.h>
#include <stdio.h>
#include <stdlib.h>
#include <fcntl.h>
#include <locale.h>
#include "alsa.h"
#include "callbacks.h"
#include "main.h"
#include "notify.h"
#include "support.h"
#include "hotkeys.h"
#include "prefs.h"

enum {
	VOLUME_MUTED,
	VOLUME_OFF,
	VOLUME_LOW,
	VOLUME_MEDIUM,
	VOLUME_HIGH,
	N_VOLUME_ICONS
};

static GtkStatusIcon *tray_icon = NULL;
static GtkWidget *popup_menu;
static GdkPixbuf *status_icons[N_VOLUME_ICONS] = { NULL };

static char err_buf[512];

/**
 * Reports an error, usually via a dialog window or
 * on stderr.
 *
 * @param err the error
 * @param ... more string segments in the format of printf
 */
void
report_error(char *err, ...)
{
	va_list ap;
	va_start(ap, err);
	if (popup_window) {
		vsnprintf(err_buf, 512, err, ap);
		GtkWidget *dialog = gtk_message_dialog_new(GTK_WINDOW(popup_window),
<<<<<<< HEAD
							   GTK_DIALOG_DESTROY_WITH_PARENT,
							   GTK_MESSAGE_ERROR,
							   GTK_BUTTONS_CLOSE,
							   NULL);
=======
				    GTK_DIALOG_DESTROY_WITH_PARENT,
				    GTK_MESSAGE_ERROR,
				    GTK_BUTTONS_CLOSE,
				    NULL);
>>>>>>> c187b4e8
		gtk_window_set_title(GTK_WINDOW(dialog), _("PNMixer Error"));
		g_object_set(dialog, "text", err_buf, NULL);
		gtk_dialog_run(GTK_DIALOG(dialog));
		gtk_widget_destroy(dialog);
	} else {
		vfprintf(stderr, err, ap);
		fprintf(stderr, "\n");
	}
	va_end(ap);
}

/**
 * Emits a warning if the sound connection is lost, usually
 * via a dialog window (with option to reinitialize alsa) or stderr.
 */
void
warn_sound_conn_lost(void)
{
	if (popup_window) {
		gint resp;
		GtkWidget *dialog = gtk_message_dialog_new(GTK_WINDOW(popup_window),
<<<<<<< HEAD
							   GTK_DIALOG_DESTROY_WITH_PARENT,
							   GTK_MESSAGE_ERROR,
							   GTK_BUTTONS_YES_NO,
							   _
							   ("Warning: Connection to sound system "
								"failed."));
		gtk_message_dialog_format_secondary_text(GTK_MESSAGE_DIALOG(dialog),
							 _
							 ("Do you want to re-initialize the connection "
							  " to alsa?\n\n"
							  "If you do not, you will either need to "
							  "restart PNMixer "
							  "or select the 'Reload Alsa' option in the "
							  "right click "
							  "menu in order for PNMixer to function."));
=======
				    GTK_DIALOG_DESTROY_WITH_PARENT,
				    GTK_MESSAGE_ERROR,
				    GTK_BUTTONS_YES_NO,
				    _("Warning: Connection to sound system failed."));
		gtk_message_dialog_format_secondary_text(GTK_MESSAGE_DIALOG(dialog),
				_("Do you want to re-initialize the connection to alsa?\n\n"
				  "If you do not, you will either need to restart PNMixer "
				  "or select the 'Reload Alsa' option in the right click "
				  "menu in order for PNMixer to function."));
>>>>>>> c187b4e8
		gtk_window_set_title(GTK_WINDOW(dialog), _("PNMixer Error"));
		resp = gtk_dialog_run(GTK_DIALOG(dialog));
		gtk_widget_destroy(dialog);
		if (resp == GTK_RESPONSE_YES)
			do_alsa_reinit();
	} else
		fprintf(stderr,
<<<<<<< HEAD
			_
			("Warning: Connection to sound system failed, you probably "
			 "need to restart pnmixer\n"));
=======
			_("Warning: Connection to sound system failed, "
			  "you probably need to restart pnmixer\n"));
>>>>>>> c187b4e8
}

/**
 * Runs a given command via g_spawn_command_line_async().
 *
 * @param cmd the command to run
 */
void
<<<<<<< HEAD
run_command(gchar * cmd)
=======
run_command(gchar *cmd)
>>>>>>> c187b4e8
{
	if (cmd) {
		GError *error = NULL;

		gtk_widget_hide(popup_window);

		if (g_spawn_command_line_async(cmd, &error) == FALSE) {
			report_error(_("Unable to run command: %s"), error->message);
			g_error_free(error);
			error = NULL;
		}
	}
}

/**
 * Opens the specified mixer application which can be triggered either
 * by clicking the 'Volume Control' GtkImageMenuItem in the context
 * menu, the GtkButton 'Mixer' in the left-click popup_window or
 * by middle-click if the Middle Click Action in the preferences
 * is set to 'Volume Control'.
 */
void
on_mixer(void)
{
	gchar *cmd = get_vol_command();
	if (cmd) {
		run_command(cmd);
		g_free(cmd);
	} else
		report_error(_
			     ("No mixer application was found on your system. "
<<<<<<< HEAD
				  "Please open preferences and set the command you want "
				  "to run for volume control."));
=======
			      "Please open preferences and set the command you want "
			      "to run for volume control."));
>>>>>>> c187b4e8
}

/* FIXME: return type should be gboolean */
/**
 * Handles button-release-event' signal on the tray_icon, currently
 * only used for middle-click.
 *
 * @param status_icon the object which received the signal
 * @param event the GdkEventButton which triggered this signal
 * @param user_data user data set when the signal handler was
 * connected
 */
void
<<<<<<< HEAD
tray_icon_button(GtkStatusIcon * status_icon,
		GdkEventButton * event, gpointer user_data)
=======
tray_icon_button(GtkStatusIcon *status_icon,
		 GdkEventButton *event, gpointer user_data)
>>>>>>> c187b4e8
{
	if (event->button == 2) {
		gint act = 0;
		if (g_key_file_has_key(keyFile, "PNMixer", "MiddleClickAction", NULL))
			act = g_key_file_get_integer(keyFile, "PNMixer",
<<<<<<< HEAD
					"MiddleClickAction", NULL);
=======
						     "MiddleClickAction", NULL);
>>>>>>> c187b4e8
		switch (act) {
		case 0:	// mute/unmute
			setmute(mouse_noti);
			get_mute_state(TRUE);
			break;
		case 1:
			do_prefs();
			break;
<<<<<<< HEAD
		case 2:{
				on_mixer();
				break;
			}
		case 3:
			if (g_key_file_has_key(keyFile, "PNMixer",
						"CustomCommand", NULL)) {
				gchar *cmd =
				    g_key_file_get_string(keyFile, "PNMixer",
							"CustomCommand", NULL);
				if (cmd) {
					run_command(cmd);
					g_free(cmd);
				// This shouldn't ever happen, so let's just write to console
				} else
					g_warning
					    ("KeyFile has CustomCommand key, but get_string "
						 "returned NULL");
			} else
				report_error(_
					     ("You have not specified a custom command to run, "
						  "please specify one in preferences."));
			break;
		default:{
			}	// nothing
=======
		case 2: {
			on_mixer();
			break;
		}
		case 3:
			if (g_key_file_has_key(keyFile, "PNMixer",
					       "CustomCommand", NULL)) {
				gchar *cmd =
					g_key_file_get_string(keyFile, "PNMixer",
							      "CustomCommand", NULL);
				if (cmd) {
					run_command(cmd);
					g_free(cmd);
					// This shouldn't ever happen, so let's just write to console
				} else
					g_warning
					("KeyFile has CustomCommand key, but get_string "
					 "returned NULL");
			} else
				report_error(_
					     ("You have not specified a custom command to run, "
					      "please specify one in preferences."));
			break;
		default: {
		}	// nothing
>>>>>>> c187b4e8
		}
	}
}

/**
 * Handles the 'activate' signal on the tray_icon,
 * usually opening the popup_window and grabbing pointer and keyboard.
 *
 * @param status_icon the object which received the signal
 * @param user_data user data set when the signal handler was connected
 */
void
<<<<<<< HEAD
tray_icon_on_click(GtkStatusIcon * status_icon, gpointer user_data)
=======
tray_icon_on_click(GtkStatusIcon *status_icon, gpointer user_data)
>>>>>>> c187b4e8
{
	get_current_levels();
	if (!gtk_widget_get_visible(GTK_WIDGET(popup_window))) {
		gtk_widget_show_now(popup_window);
		gtk_widget_grab_focus(vol_scale);
#ifdef WITH_GTK3
		GdkDevice *pointer_dev = gtk_get_current_event_device();
		if (pointer_dev != NULL) {
			GdkDevice *keyboard_dev =
				gdk_device_get_associated_device(pointer_dev);
			if (gdk_device_grab(pointer_dev,
					    gtk_widget_get_window(GTK_WIDGET(popup_window)),
					    GDK_OWNERSHIP_NONE,
					    TRUE,
					    GDK_BUTTON_PRESS_MASK,
					    NULL, GDK_CURRENT_TIME) != GDK_GRAB_SUCCESS)
				g_warning("Could not grab %s\n",
<<<<<<< HEAD
						gdk_device_get_name(pointer_dev));
=======
					  gdk_device_get_name(pointer_dev));
>>>>>>> c187b4e8
			if (keyboard_dev != NULL) {
				if (gdk_device_grab(keyboard_dev,
						    gtk_widget_get_window(GTK_WIDGET(popup_window)),
						    GDK_OWNERSHIP_NONE,
						    TRUE,
						    GDK_KEY_PRESS_MASK,
						    NULL, GDK_CURRENT_TIME) != GDK_GRAB_SUCCESS)
					g_warning("Could not grab %s\n",
						  gdk_device_get_name(keyboard_dev));
			}
		}
#else
		gdk_keyboard_grab(gtk_widget_get_window(popup_window),
<<<<<<< HEAD
				TRUE, GDK_CURRENT_TIME);
=======
				  TRUE, GDK_CURRENT_TIME);
>>>>>>> c187b4e8
		gdk_pointer_grab(gtk_widget_get_window(popup_window), TRUE,
				 GDK_BUTTON_PRESS_MASK, NULL, NULL, GDK_CURRENT_TIME);
#endif
	} else {
		gtk_widget_hide(popup_window);
	}
}

/**
 * Returns the size of the tray icon.
 *
 * @return size of the tray icon or 48 if there is none
 */
gint
tray_icon_size(void)
{
	// gtk_status_icon_is_embedded returns false until the prefs
	// window is opened on gtk3
	if (tray_icon && GTK_IS_STATUS_ICON(tray_icon))
		return gtk_status_icon_get_size(tray_icon);
	return 48;
}

/**
 * Handles the 'size-changed' signal on the tray_icon by
 * calling update_status_icons().
 *
 * @param status_icon the object which received the signal
 * @param size the new size
 * @param user_data set when the signal handler was connected
 * @return FALSE, so Gtk+ scales the icon as necessary
 */
static gboolean
<<<<<<< HEAD
tray_icon_resized(GtkStatusIcon * status_icon, gint size, gpointer user_data)
=======
tray_icon_resized(GtkStatusIcon *status_icon, gint size, gpointer user_data)
>>>>>>> c187b4e8
{
	update_status_icons();
	return FALSE;
}

/**
 * Creates the tray icon and connects the signals 'scroll_event'
 * and 'size-changed'.
 *
 * @return the newly created tray icon
 */
GtkStatusIcon *
create_tray_icon(void)
{
	tray_icon = gtk_status_icon_new();

	/* catch scroll-wheel events */
	g_signal_connect((gpointer) tray_icon, "scroll_event",
<<<<<<< HEAD
			G_CALLBACK(on_scroll), NULL);
	g_signal_connect((gpointer) tray_icon, "size-changed",
			G_CALLBACK(tray_icon_resized), NULL);
=======
			 G_CALLBACK(on_scroll), NULL);
	g_signal_connect((gpointer) tray_icon, "size-changed",
			 G_CALLBACK(tray_icon_resized), NULL);
>>>>>>> c187b4e8

	gtk_status_icon_set_visible(tray_icon, TRUE);
	return tray_icon;
}

/**
 * Creates the popup windows from popup_window-gtk3.glade or
 * popup_window-gtk2.glade
 */
void
create_popups(void)
{
	GtkBuilder *builder;
	GError *error = NULL;
	gchar *uifile;
	builder = gtk_builder_new();
#ifdef WITH_GTK3
	uifile = get_ui_file("popup_window-gtk3.glade");
#else
	uifile = get_ui_file("popup_window-gtk2.glade");
#endif
	if (!uifile) {
		report_error(_
			     ("Can't find main user interface file. Please "
<<<<<<< HEAD
				  "ensure PNMixer is installed correctly. Exiting."));
=======
			      "ensure PNMixer is installed correctly. Exiting."));
>>>>>>> c187b4e8
		exit(1);
	}
	if (!gtk_builder_add_from_file(builder, uifile, &error)) {
		g_warning("%s", error->message);
		report_error(error->message);
		exit(1);
	}

	g_free(uifile);

	vol_adjustment = GTK_ADJUSTMENT(gtk_builder_get_object(builder,
<<<<<<< HEAD
				"vol_scale_adjustment"));
=======
					"vol_scale_adjustment"));
>>>>>>> c187b4e8
	/* get original adjustments */
	get_current_levels();

	vol_scale = GTK_WIDGET(gtk_builder_get_object(builder, "vol_scale"));
	mute_check = GTK_WIDGET(gtk_builder_get_object(builder, "mute_check"));
	popup_window = GTK_WIDGET(gtk_builder_get_object(builder, "popup_window"));
	popup_menu = GTK_WIDGET(gtk_builder_get_object(builder, "popup_menu"));

	gtk_builder_connect_signals(builder, NULL);
	g_object_unref(G_OBJECT(builder));

	gtk_widget_grab_focus(vol_scale);
}

/**
 * Handles the 'popup-menu' signal on the tray_icon, which brings
 * up the context menu, usually activated by right-click.
 *
 * @param status_icon the object which received the signal
 * @param button the button that was pressed, or 0 if the signal
 * is not emitted in response to a button press event
 * @param activate_time the timestamp of the event that triggered
 * the signal emission
 * @param menu user data set when the signal handler was connected
 */
static void
<<<<<<< HEAD
popup_callback(GtkStatusIcon * status_icon, guint button,
		guint activate_time, GtkMenu * menu)
=======
popup_callback(GtkStatusIcon *status_icon, guint button,
	       guint activate_time, GtkMenu *menu)
>>>>>>> c187b4e8
{
	gtk_widget_hide(popup_window);
	gtk_menu_popup(menu, NULL, NULL,
		       gtk_status_icon_position_menu, status_icon,
<<<<<<< HEAD
			   button, activate_time);
=======
		       button, activate_time);
>>>>>>> c187b4e8
}

/**
 * Brings up the preferences window, either triggered by clicking
 * on the GtkImageMenuItem 'Preferences' in the context menu
 * or by middle-click if the Middle Click Action in the preferences
 * is set to 'Show Preferences'.
 */
void
do_prefs(void)
{
	GtkWidget *pref_window = create_prefs_window();
	if (pref_window)
		gtk_widget_show(pref_window);
}

/**
 * Reinitializes alsa and updates the tray icon.
 */
void
do_alsa_reinit(void)
{
	alsa_init();
	update_status_icons();
	update_vol_text();
	get_mute_state(TRUE);
}

/**
 * Creates and opens the about window from about-gtk3.glade or
 * about-gtk2.glade, triggered by clicking on the GtkImageMenuItem
 * 'About' in the context menu.
 */
void
create_about(void)
{
	GtkBuilder *builder;
	GError *error = NULL;
	GtkWidget *about;
	gchar *uifile;

#ifdef WITH_GTK3
	uifile = get_ui_file("about-gtk3.glade");
#else
	uifile = get_ui_file("about-gtk2.glade");
#endif
	if (!uifile) {
		report_error(_
			     ("Can't find about interface file. Please ensure "
<<<<<<< HEAD
				  "PNMixer is installed correctly."));
=======
			      "PNMixer is installed correctly."));
>>>>>>> c187b4e8
		return;
	}
	builder = gtk_builder_new();
	if (!gtk_builder_add_from_file(builder, uifile, &error)) {
		g_warning("%s", error->message);
		report_error(error->message);
		g_error_free(error);
		g_free(uifile);
		g_object_unref(G_OBJECT(builder));
		return;
	}
	g_free(uifile);
	gtk_builder_connect_signals(builder, NULL);
	about = GTK_WIDGET(gtk_builder_get_object(builder, "about_dialog"));
	gtk_about_dialog_set_version(GTK_ABOUT_DIALOG(about), VERSION);
	g_object_unref(G_OBJECT(builder));

	gtk_dialog_run(GTK_DIALOG(about));
	gtk_widget_destroy(about);
}

/**
 * Gets the current volume level and adjusts the GtkAdjustment
 * vol_scale_adjustment widget which is used by GtkHScale/GtkScale.
 */
void
get_current_levels(void)
{
	int tmpvol = getvol();
	gtk_adjustment_set_value(GTK_ADJUSTMENT(vol_adjustment), (double) tmpvol);
}

static float vol_div_factor;
static int vol_meter_width;
static guchar *vol_meter_row = NULL;

/**
 * Draws the volume meter on top of the icon.
 *
 * @param pixbuf the GdkPixbuf icon to draw the volume meter on
 * @param x offset
 * @param y offset
 * @param h height of the volume meter
 */
static void
<<<<<<< HEAD
draw_vol_meter(GdkPixbuf * pixbuf, int x, int y, int h)
=======
draw_vol_meter(GdkPixbuf *pixbuf, int x, int y, int h)
>>>>>>> c187b4e8
{
	int width, height, rowstride, n_channels, i;
	guchar *pixels, *p;

	n_channels = gdk_pixbuf_get_n_channels(pixbuf);

	g_assert(gdk_pixbuf_get_colorspace(pixbuf) == GDK_COLORSPACE_RGB);
	g_assert(gdk_pixbuf_get_bits_per_sample(pixbuf) == 8);
	g_assert(gdk_pixbuf_get_has_alpha(pixbuf));
	g_assert(n_channels == 4);

	width = gdk_pixbuf_get_width(pixbuf);
	height = gdk_pixbuf_get_height(pixbuf);

	g_assert(x >= 0 && x < width);
	g_assert(y + h >= 0 && y < height);

	rowstride = gdk_pixbuf_get_rowstride(pixbuf);
	pixels = gdk_pixbuf_get_pixels(pixbuf);

	y = height - y;
	for (i = 0; i < h; i++) {
		p = pixels + (y - i) * rowstride + x * n_channels;
		memcpy(p, vol_meter_row, vol_meter_width);
	}
}

static int draw_offset = 0;
static GdkPixbuf *icon_copy = NULL;

/**
 * Checks whether playback is muted, updates the icon
 * and returns the result of ismuted().
 *
 * @param set_check whether the GtkCheckButton 'Mute' on the
 * volume popup_window is updated
 * @return result of ismuted()
 */
int
get_mute_state(gboolean set_check)
{
	int muted;
	int tmpvol = getvol();
	char tooltip[60];
	gchar *active_card_name = (alsa_get_active_card())->name;
	const char *active_channel = alsa_get_active_channel();

	muted = ismuted();

	if (muted == 1) {
		GdkPixbuf *icon;
		if (set_check)
			gtk_toggle_button_set_active(GTK_TOGGLE_BUTTON(mute_check), FALSE);
		if (tmpvol == 0)
			icon = status_icons[VOLUME_OFF];
		else if (tmpvol < 33)
			icon = status_icons[VOLUME_LOW];
		else if (tmpvol < 66)
			icon = status_icons[VOLUME_MEDIUM];
		else
			icon = status_icons[VOLUME_HIGH];
		sprintf(tooltip, _("%s (%s)\nVolume: %d %%"), active_card_name,
<<<<<<< HEAD
				active_channel,
=======
			active_channel,
>>>>>>> c187b4e8
			tmpvol);

		if (vol_meter_row) {
			GdkPixbuf *old_icon = icon_copy;
			icon_copy = gdk_pixbuf_copy(icon);
			draw_vol_meter(icon_copy, draw_offset, 5,
<<<<<<< HEAD
					(tmpvol * vol_div_factor));
=======
				       (tmpvol * vol_div_factor));
>>>>>>> c187b4e8
			if (old_icon)
				g_object_unref(old_icon);
			gtk_status_icon_set_from_pixbuf(tray_icon, icon_copy);
		} else
			gtk_status_icon_set_from_pixbuf(tray_icon, icon);
	} else {
		if (set_check)
			gtk_toggle_button_set_active(GTK_TOGGLE_BUTTON(mute_check), TRUE);
		gtk_status_icon_set_from_pixbuf(tray_icon, status_icons[VOLUME_MUTED]);
		sprintf(tooltip, _("%s (%s)\nVolume: %d %%\nMuted"), active_card_name,
			active_channel, tmpvol);
	}
	gtk_status_icon_set_tooltip_text(tray_icon, tooltip);
	return muted;
}

/**
 * Hides the volume popup_window, connected via the signals
 * button-press-event, key-press-event and grab-broken-event.
 *
 * @param widget the object which received the signal
 * @param event the GdkEventButton which triggered the signal
 * @param user_data user data set when the signal handler was connected
 * @return TRUE to stop other handlers from being invoked for the evend,
 * FALSE to propagate the event further
 */
gboolean
<<<<<<< HEAD
hide_me(GtkWidget * widget, GdkEvent * event, gpointer user_data)
=======
hide_me(GtkWidget *widget, GdkEvent *event, gpointer user_data)
>>>>>>> c187b4e8
{
#ifdef WITH_GTK3
	GdkDevice *device = gtk_get_current_event_device();
#endif
	gint x, y;

	switch (event->type) {
<<<<<<< HEAD
		/* If a click happens outside of the popup, hide it */
	case GDK_BUTTON_PRESS:
		if (
#ifdef WITH_GTK3
			   !gdk_device_get_window_at_position(device, &x, &y)
#else
			   !gdk_window_at_pointer(&x, &y)
#endif
		    )
			gtk_widget_hide(popup_window);
		break;

		/* If 'Esc' is pressed, hide popup */
=======
	/* If a click happens outside of the popup, hide it */
	case GDK_BUTTON_PRESS:
		if (
#ifdef WITH_GTK3
			!gdk_device_get_window_at_position(device, &x, &y)
#else
			!gdk_window_at_pointer(&x, &y)
#endif
		)
			gtk_widget_hide(popup_window);
		break;

	/* If 'Esc' is pressed, hide popup */
>>>>>>> c187b4e8
	case GDK_KEY_PRESS:
		if (event->key.keyval == GDK_KEY_Escape) {
			gtk_widget_hide(popup_window);
		}
		break;

<<<<<<< HEAD
		/* Broken grab, hide popup */
=======
	/* Broken grab, hide popup */
>>>>>>> c187b4e8
	case GDK_GRAB_BROKEN:
		gtk_widget_hide(popup_window);
		break;

<<<<<<< HEAD
		/* Unhandle event, do nothing */
=======
	/* Unhandle event, do nothing */
>>>>>>> c187b4e8
	default:
		break;
	}

	return FALSE;
}

static guchar vol_meter_red, vol_meter_green, vol_meter_blue;

/**
 * Sets the color of the volume meter which is drawn on top
 * of the tray_icon.
 *
 * @param nr red color strength, from 0 - 1.0
 * @param ng green color strength, from 0 - 1.0
 * @param nb blue color strength, from 0 - 1.0
 */
void
set_vol_meter_color(gdouble nr, gdouble ng, gdouble nb)
{
	vol_meter_red = nr * 255;
	vol_meter_green = ng * 255;
	vol_meter_blue = nb * 255;
	if (vol_meter_row)
		g_free(vol_meter_row);
	vol_meter_row = NULL;
}

/**
 * Updates all status icons for the different volume states like
 * muted, low, medium, high as well as the volume meter. This
 * is triggered either by apply_prefs() in the preferences subsystem,
 * do_alsa_reinit() or tray_icon_resized().
 */
void
update_status_icons(void)
{
	int i, icon_width;
	GdkPixbuf *old_icons[N_VOLUME_ICONS];
	int size = tray_icon_size();
	for (i = 0; i < N_VOLUME_ICONS; i++)
		old_icons[i] = status_icons[i];
	if (g_key_file_has_key(keyFile, "PNMixer", "IconTheme", NULL)) {
		status_icons[VOLUME_MUTED] = get_stock_pixbuf("audio-volume-muted",
<<<<<<< HEAD
				size);
		status_icons[VOLUME_OFF] = get_stock_pixbuf("audio-volume-off", size);
		status_icons[VOLUME_LOW] = get_stock_pixbuf("audio-volume-low", size);
		status_icons[VOLUME_MEDIUM] = get_stock_pixbuf("audio-volume-medium",
				size);
		status_icons[VOLUME_HIGH] = get_stock_pixbuf("audio-volume-high",
				size);
=======
					     size);
		status_icons[VOLUME_OFF] = get_stock_pixbuf("audio-volume-off", size);
		status_icons[VOLUME_LOW] = get_stock_pixbuf("audio-volume-low", size);
		status_icons[VOLUME_MEDIUM] = get_stock_pixbuf("audio-volume-medium",
					      size);
		status_icons[VOLUME_HIGH] = get_stock_pixbuf("audio-volume-high",
					    size);
>>>>>>> c187b4e8
		/* 'audio-volume-off' is not available in every icon set. More info at:
		 * http://standards.freedesktop.org/icon-naming-spec/icon-naming-spec-latest.html
		 */
		if (status_icons[VOLUME_OFF] == NULL)
			status_icons[VOLUME_OFF] = get_stock_pixbuf("audio-volume-low",
<<<<<<< HEAD
					size);
=======
						   size);
>>>>>>> c187b4e8
	} else {
		status_icons[VOLUME_MUTED] = create_pixbuf("pnmixer-muted.png");
		status_icons[VOLUME_OFF] = create_pixbuf("pnmixer-off.png");
		status_icons[VOLUME_LOW] = create_pixbuf("pnmixer-low.png");
		status_icons[VOLUME_MEDIUM] = create_pixbuf("pnmixer-medium.png");
		status_icons[VOLUME_HIGH] = create_pixbuf("pnmixer-high.png");
	}
	icon_width = gdk_pixbuf_get_height(status_icons[0]);
	vol_div_factor = ((gdk_pixbuf_get_height(status_icons[0]) - 10) / 100.0);
	vol_meter_width = 1.25 * icon_width;
	if (vol_meter_width % 4 != 0)
		vol_meter_width -= (vol_meter_width % 4);
	if (!vol_meter_row && g_key_file_get_boolean(keyFile, "PNMixer",
<<<<<<< HEAD
				"DrawVolMeter", NULL)) {
=======
			"DrawVolMeter", NULL)) {
>>>>>>> c187b4e8
		int lim = vol_meter_width / 4;
		vol_meter_row = g_malloc(vol_meter_width * sizeof(guchar));
		for (i = 0; i < lim; i++) {
			vol_meter_row[i * 4] = vol_meter_red;
			vol_meter_row[i * 4 + 1] = vol_meter_green;
			vol_meter_row[i * 4 + 2] = vol_meter_blue;
			vol_meter_row[i * 4 + 3] = 255;
		}
	} else if (vol_meter_row
		   && !g_key_file_get_boolean(keyFile, "PNMixer", "DrawVolMeter",
<<<<<<< HEAD
			   NULL)) {
=======
					      NULL)) {
>>>>>>> c187b4e8
		free(vol_meter_row);
		vol_meter_row = NULL;
		if (icon_copy)
			g_object_unref(icon_copy);
		icon_copy = NULL;
	}
	draw_offset = g_key_file_get_integer(keyFile, "PNMixer", "VolMeterPos",
<<<<<<< HEAD
			NULL);
=======
					     NULL);
>>>>>>> c187b4e8
	if (tray_icon)
		get_mute_state(TRUE);
	for (i = 0; i < N_VOLUME_ICONS; i++)
		if (old_icons[i])
			g_object_unref(old_icons[i]);
}

/**
 * Updates the alignment of the volume text which is shown on the
 * volume popup_window (left click) around the scroll bar.
 */
void
update_vol_text(void)
{
	gboolean show = TRUE;
	if (g_key_file_has_key(keyFile, "PNMixer", "DisplayTextVolume", NULL))
		show = g_key_file_get_boolean(keyFile, "PNMixer", "DisplayTextVolume",
<<<<<<< HEAD
				NULL);
	if (show) {
		GtkPositionType pos = GTK_POS_RIGHT;
		if (g_key_file_has_key(keyFile, "PNMixer", "TextVolumePosition",
					NULL)) {
			gint pi =
			    g_key_file_get_integer(keyFile, "PNMixer",
						"TextVolumePosition", NULL);
			pos =
			    pi == 0 ? GTK_POS_TOP : pi == 1 ? GTK_POS_BOTTOM : pi ==
			    2 ? GTK_POS_LEFT : GTK_POS_RIGHT;
=======
					      NULL);
	if (show) {
		GtkPositionType pos = GTK_POS_RIGHT;
		if (g_key_file_has_key(keyFile, "PNMixer", "TextVolumePosition",
				       NULL)) {
			gint pi =
				g_key_file_get_integer(keyFile, "PNMixer",
						       "TextVolumePosition", NULL);
			pos =
				pi == 0 ? GTK_POS_TOP : pi == 1 ? GTK_POS_BOTTOM : pi ==
				2 ? GTK_POS_LEFT : GTK_POS_RIGHT;
>>>>>>> c187b4e8
		}
		gtk_scale_set_draw_value(GTK_SCALE(vol_scale), TRUE);
		gtk_scale_set_value_pos(GTK_SCALE(vol_scale), pos);
	} else
		gtk_scale_set_draw_value(GTK_SCALE(vol_scale), FALSE);
}

static gboolean version = FALSE;
static GOptionEntry args[] = {
<<<<<<< HEAD
	{"version", 0, 0, G_OPTION_ARG_NONE, &version, "Show version and exit",
		NULL},
=======
	{
		"version", 0, 0, G_OPTION_ARG_NONE, &version, "Show version and exit",
		NULL
	},
>>>>>>> c187b4e8
	{NULL, 0, 0, 0, NULL, NULL, NULL}
};

/**
 * Program entry point. Initializes gtk+, calls the widget creating
 * functions and starts the main loop. Also connects 'popup-menu',
 * 'activate' and 'button-release-event' to the tray_icon.
 *
 * @param argc count of arguments
 * @param argv string array of arguments
 * @return 0 for success, otherwise error code
 */
int
main(int argc, char *argv[])
{
	GError *error = NULL;
	GOptionContext *context;

#ifdef ENABLE_NLS
	bindtextdomain(GETTEXT_PACKAGE, PACKAGE_LOCALE_DIR);
	bind_textdomain_codeset(GETTEXT_PACKAGE, "UTF-8");
	textdomain(GETTEXT_PACKAGE);
#endif

	DEBUG_PRINT("[Debugging Mode Build]\n");

	setlocale(LC_ALL, "");
	context = g_option_context_new(_("- A mixer for the system tray."));
	g_option_context_add_main_entries(context, args, GETTEXT_PACKAGE);
	g_option_context_add_group(context, gtk_get_option_group(TRUE));
	g_option_context_parse(context, &argc, &argv, &error);
	gtk_init(&argc, &argv);

	g_option_context_free(context);

	if (version) {
		printf(_("%s version: %s\n"), PACKAGE, VERSION);
		exit(0);
	}

	popup_window = NULL;

	add_pixmap_directory(PACKAGE_DATA_DIR "/" PACKAGE "/pixmaps");
	add_pixmap_directory("./data/pixmaps");

	ensure_prefs_dir();
	load_prefs();
	cards = NULL;		// so we don't try and free on first run
	alsa_init();
	init_libnotify();
	create_popups();
	add_filter();

	tray_icon = create_tray_icon();
	apply_prefs(0);

	g_signal_connect(G_OBJECT(tray_icon), "popup-menu",
<<<<<<< HEAD
			G_CALLBACK(popup_callback), popup_menu);
	g_signal_connect(G_OBJECT(tray_icon), "activate",
			G_CALLBACK(tray_icon_on_click), NULL);
	g_signal_connect(G_OBJECT(tray_icon), "button-release-event",
			G_CALLBACK(tray_icon_button), NULL);
=======
			 G_CALLBACK(popup_callback), popup_menu);
	g_signal_connect(G_OBJECT(tray_icon), "activate",
			 G_CALLBACK(tray_icon_on_click), NULL);
	g_signal_connect(G_OBJECT(tray_icon), "button-release-event",
			 G_CALLBACK(tray_icon_button), NULL);
>>>>>>> c187b4e8

	gtk_main();
	uninit_libnotify();
	alsa_close();
	return 0;
}<|MERGE_RESOLUTION|>--- conflicted
+++ resolved
@@ -69,17 +69,10 @@
 	if (popup_window) {
 		vsnprintf(err_buf, 512, err, ap);
 		GtkWidget *dialog = gtk_message_dialog_new(GTK_WINDOW(popup_window),
-<<<<<<< HEAD
-							   GTK_DIALOG_DESTROY_WITH_PARENT,
-							   GTK_MESSAGE_ERROR,
-							   GTK_BUTTONS_CLOSE,
-							   NULL);
-=======
 				    GTK_DIALOG_DESTROY_WITH_PARENT,
 				    GTK_MESSAGE_ERROR,
 				    GTK_BUTTONS_CLOSE,
 				    NULL);
->>>>>>> c187b4e8
 		gtk_window_set_title(GTK_WINDOW(dialog), _("PNMixer Error"));
 		g_object_set(dialog, "text", err_buf, NULL);
 		gtk_dialog_run(GTK_DIALOG(dialog));
@@ -101,23 +94,6 @@
 	if (popup_window) {
 		gint resp;
 		GtkWidget *dialog = gtk_message_dialog_new(GTK_WINDOW(popup_window),
-<<<<<<< HEAD
-							   GTK_DIALOG_DESTROY_WITH_PARENT,
-							   GTK_MESSAGE_ERROR,
-							   GTK_BUTTONS_YES_NO,
-							   _
-							   ("Warning: Connection to sound system "
-								"failed."));
-		gtk_message_dialog_format_secondary_text(GTK_MESSAGE_DIALOG(dialog),
-							 _
-							 ("Do you want to re-initialize the connection "
-							  " to alsa?\n\n"
-							  "If you do not, you will either need to "
-							  "restart PNMixer "
-							  "or select the 'Reload Alsa' option in the "
-							  "right click "
-							  "menu in order for PNMixer to function."));
-=======
 				    GTK_DIALOG_DESTROY_WITH_PARENT,
 				    GTK_MESSAGE_ERROR,
 				    GTK_BUTTONS_YES_NO,
@@ -127,7 +103,6 @@
 				  "If you do not, you will either need to restart PNMixer "
 				  "or select the 'Reload Alsa' option in the right click "
 				  "menu in order for PNMixer to function."));
->>>>>>> c187b4e8
 		gtk_window_set_title(GTK_WINDOW(dialog), _("PNMixer Error"));
 		resp = gtk_dialog_run(GTK_DIALOG(dialog));
 		gtk_widget_destroy(dialog);
@@ -135,14 +110,8 @@
 			do_alsa_reinit();
 	} else
 		fprintf(stderr,
-<<<<<<< HEAD
-			_
-			("Warning: Connection to sound system failed, you probably "
-			 "need to restart pnmixer\n"));
-=======
 			_("Warning: Connection to sound system failed, "
 			  "you probably need to restart pnmixer\n"));
->>>>>>> c187b4e8
 }
 
 /**
@@ -151,11 +120,7 @@
  * @param cmd the command to run
  */
 void
-<<<<<<< HEAD
-run_command(gchar * cmd)
-=======
 run_command(gchar *cmd)
->>>>>>> c187b4e8
 {
 	if (cmd) {
 		GError *error = NULL;
@@ -187,13 +152,8 @@
 	} else
 		report_error(_
 			     ("No mixer application was found on your system. "
-<<<<<<< HEAD
-				  "Please open preferences and set the command you want "
-				  "to run for volume control."));
-=======
 			      "Please open preferences and set the command you want "
 			      "to run for volume control."));
->>>>>>> c187b4e8
 }
 
 /* FIXME: return type should be gboolean */
@@ -207,23 +167,14 @@
  * connected
  */
 void
-<<<<<<< HEAD
-tray_icon_button(GtkStatusIcon * status_icon,
-		GdkEventButton * event, gpointer user_data)
-=======
 tray_icon_button(GtkStatusIcon *status_icon,
 		 GdkEventButton *event, gpointer user_data)
->>>>>>> c187b4e8
 {
 	if (event->button == 2) {
 		gint act = 0;
 		if (g_key_file_has_key(keyFile, "PNMixer", "MiddleClickAction", NULL))
 			act = g_key_file_get_integer(keyFile, "PNMixer",
-<<<<<<< HEAD
-					"MiddleClickAction", NULL);
-=======
 						     "MiddleClickAction", NULL);
->>>>>>> c187b4e8
 		switch (act) {
 		case 0:	// mute/unmute
 			setmute(mouse_noti);
@@ -232,33 +183,6 @@
 		case 1:
 			do_prefs();
 			break;
-<<<<<<< HEAD
-		case 2:{
-				on_mixer();
-				break;
-			}
-		case 3:
-			if (g_key_file_has_key(keyFile, "PNMixer",
-						"CustomCommand", NULL)) {
-				gchar *cmd =
-				    g_key_file_get_string(keyFile, "PNMixer",
-							"CustomCommand", NULL);
-				if (cmd) {
-					run_command(cmd);
-					g_free(cmd);
-				// This shouldn't ever happen, so let's just write to console
-				} else
-					g_warning
-					    ("KeyFile has CustomCommand key, but get_string "
-						 "returned NULL");
-			} else
-				report_error(_
-					     ("You have not specified a custom command to run, "
-						  "please specify one in preferences."));
-			break;
-		default:{
-			}	// nothing
-=======
 		case 2: {
 			on_mixer();
 			break;
@@ -284,7 +208,6 @@
 			break;
 		default: {
 		}	// nothing
->>>>>>> c187b4e8
 		}
 	}
 }
@@ -297,11 +220,7 @@
  * @param user_data user data set when the signal handler was connected
  */
 void
-<<<<<<< HEAD
-tray_icon_on_click(GtkStatusIcon * status_icon, gpointer user_data)
-=======
 tray_icon_on_click(GtkStatusIcon *status_icon, gpointer user_data)
->>>>>>> c187b4e8
 {
 	get_current_levels();
 	if (!gtk_widget_get_visible(GTK_WIDGET(popup_window))) {
@@ -319,11 +238,7 @@
 					    GDK_BUTTON_PRESS_MASK,
 					    NULL, GDK_CURRENT_TIME) != GDK_GRAB_SUCCESS)
 				g_warning("Could not grab %s\n",
-<<<<<<< HEAD
-						gdk_device_get_name(pointer_dev));
-=======
 					  gdk_device_get_name(pointer_dev));
->>>>>>> c187b4e8
 			if (keyboard_dev != NULL) {
 				if (gdk_device_grab(keyboard_dev,
 						    gtk_widget_get_window(GTK_WIDGET(popup_window)),
@@ -337,11 +252,7 @@
 		}
 #else
 		gdk_keyboard_grab(gtk_widget_get_window(popup_window),
-<<<<<<< HEAD
-				TRUE, GDK_CURRENT_TIME);
-=======
 				  TRUE, GDK_CURRENT_TIME);
->>>>>>> c187b4e8
 		gdk_pointer_grab(gtk_widget_get_window(popup_window), TRUE,
 				 GDK_BUTTON_PRESS_MASK, NULL, NULL, GDK_CURRENT_TIME);
 #endif
@@ -375,11 +286,7 @@
  * @return FALSE, so Gtk+ scales the icon as necessary
  */
 static gboolean
-<<<<<<< HEAD
-tray_icon_resized(GtkStatusIcon * status_icon, gint size, gpointer user_data)
-=======
 tray_icon_resized(GtkStatusIcon *status_icon, gint size, gpointer user_data)
->>>>>>> c187b4e8
 {
 	update_status_icons();
 	return FALSE;
@@ -398,15 +305,9 @@
 
 	/* catch scroll-wheel events */
 	g_signal_connect((gpointer) tray_icon, "scroll_event",
-<<<<<<< HEAD
-			G_CALLBACK(on_scroll), NULL);
-	g_signal_connect((gpointer) tray_icon, "size-changed",
-			G_CALLBACK(tray_icon_resized), NULL);
-=======
 			 G_CALLBACK(on_scroll), NULL);
 	g_signal_connect((gpointer) tray_icon, "size-changed",
 			 G_CALLBACK(tray_icon_resized), NULL);
->>>>>>> c187b4e8
 
 	gtk_status_icon_set_visible(tray_icon, TRUE);
 	return tray_icon;
@@ -431,11 +332,7 @@
 	if (!uifile) {
 		report_error(_
 			     ("Can't find main user interface file. Please "
-<<<<<<< HEAD
-				  "ensure PNMixer is installed correctly. Exiting."));
-=======
 			      "ensure PNMixer is installed correctly. Exiting."));
->>>>>>> c187b4e8
 		exit(1);
 	}
 	if (!gtk_builder_add_from_file(builder, uifile, &error)) {
@@ -447,11 +344,7 @@
 	g_free(uifile);
 
 	vol_adjustment = GTK_ADJUSTMENT(gtk_builder_get_object(builder,
-<<<<<<< HEAD
-				"vol_scale_adjustment"));
-=======
 					"vol_scale_adjustment"));
->>>>>>> c187b4e8
 	/* get original adjustments */
 	get_current_levels();
 
@@ -478,22 +371,13 @@
  * @param menu user data set when the signal handler was connected
  */
 static void
-<<<<<<< HEAD
-popup_callback(GtkStatusIcon * status_icon, guint button,
-		guint activate_time, GtkMenu * menu)
-=======
 popup_callback(GtkStatusIcon *status_icon, guint button,
 	       guint activate_time, GtkMenu *menu)
->>>>>>> c187b4e8
 {
 	gtk_widget_hide(popup_window);
 	gtk_menu_popup(menu, NULL, NULL,
 		       gtk_status_icon_position_menu, status_icon,
-<<<<<<< HEAD
-			   button, activate_time);
-=======
 		       button, activate_time);
->>>>>>> c187b4e8
 }
 
 /**
@@ -543,11 +427,7 @@
 	if (!uifile) {
 		report_error(_
 			     ("Can't find about interface file. Please ensure "
-<<<<<<< HEAD
-				  "PNMixer is installed correctly."));
-=======
 			      "PNMixer is installed correctly."));
->>>>>>> c187b4e8
 		return;
 	}
 	builder = gtk_builder_new();
@@ -593,11 +473,7 @@
  * @param h height of the volume meter
  */
 static void
-<<<<<<< HEAD
-draw_vol_meter(GdkPixbuf * pixbuf, int x, int y, int h)
-=======
 draw_vol_meter(GdkPixbuf *pixbuf, int x, int y, int h)
->>>>>>> c187b4e8
 {
 	int width, height, rowstride, n_channels, i;
 	guchar *pixels, *p;
@@ -660,22 +536,14 @@
 		else
 			icon = status_icons[VOLUME_HIGH];
 		sprintf(tooltip, _("%s (%s)\nVolume: %d %%"), active_card_name,
-<<<<<<< HEAD
-				active_channel,
-=======
 			active_channel,
->>>>>>> c187b4e8
 			tmpvol);
 
 		if (vol_meter_row) {
 			GdkPixbuf *old_icon = icon_copy;
 			icon_copy = gdk_pixbuf_copy(icon);
 			draw_vol_meter(icon_copy, draw_offset, 5,
-<<<<<<< HEAD
-					(tmpvol * vol_div_factor));
-=======
 				       (tmpvol * vol_div_factor));
->>>>>>> c187b4e8
 			if (old_icon)
 				g_object_unref(old_icon);
 			gtk_status_icon_set_from_pixbuf(tray_icon, icon_copy);
@@ -703,11 +571,7 @@
  * FALSE to propagate the event further
  */
 gboolean
-<<<<<<< HEAD
-hide_me(GtkWidget * widget, GdkEvent * event, gpointer user_data)
-=======
 hide_me(GtkWidget *widget, GdkEvent *event, gpointer user_data)
->>>>>>> c187b4e8
 {
 #ifdef WITH_GTK3
 	GdkDevice *device = gtk_get_current_event_device();
@@ -715,21 +579,6 @@
 	gint x, y;
 
 	switch (event->type) {
-<<<<<<< HEAD
-		/* If a click happens outside of the popup, hide it */
-	case GDK_BUTTON_PRESS:
-		if (
-#ifdef WITH_GTK3
-			   !gdk_device_get_window_at_position(device, &x, &y)
-#else
-			   !gdk_window_at_pointer(&x, &y)
-#endif
-		    )
-			gtk_widget_hide(popup_window);
-		break;
-
-		/* If 'Esc' is pressed, hide popup */
-=======
 	/* If a click happens outside of the popup, hide it */
 	case GDK_BUTTON_PRESS:
 		if (
@@ -743,27 +592,18 @@
 		break;
 
 	/* If 'Esc' is pressed, hide popup */
->>>>>>> c187b4e8
 	case GDK_KEY_PRESS:
 		if (event->key.keyval == GDK_KEY_Escape) {
 			gtk_widget_hide(popup_window);
 		}
 		break;
 
-<<<<<<< HEAD
-		/* Broken grab, hide popup */
-=======
 	/* Broken grab, hide popup */
->>>>>>> c187b4e8
 	case GDK_GRAB_BROKEN:
 		gtk_widget_hide(popup_window);
 		break;
 
-<<<<<<< HEAD
-		/* Unhandle event, do nothing */
-=======
 	/* Unhandle event, do nothing */
->>>>>>> c187b4e8
 	default:
 		break;
 	}
@@ -808,15 +648,6 @@
 		old_icons[i] = status_icons[i];
 	if (g_key_file_has_key(keyFile, "PNMixer", "IconTheme", NULL)) {
 		status_icons[VOLUME_MUTED] = get_stock_pixbuf("audio-volume-muted",
-<<<<<<< HEAD
-				size);
-		status_icons[VOLUME_OFF] = get_stock_pixbuf("audio-volume-off", size);
-		status_icons[VOLUME_LOW] = get_stock_pixbuf("audio-volume-low", size);
-		status_icons[VOLUME_MEDIUM] = get_stock_pixbuf("audio-volume-medium",
-				size);
-		status_icons[VOLUME_HIGH] = get_stock_pixbuf("audio-volume-high",
-				size);
-=======
 					     size);
 		status_icons[VOLUME_OFF] = get_stock_pixbuf("audio-volume-off", size);
 		status_icons[VOLUME_LOW] = get_stock_pixbuf("audio-volume-low", size);
@@ -824,17 +655,12 @@
 					      size);
 		status_icons[VOLUME_HIGH] = get_stock_pixbuf("audio-volume-high",
 					    size);
->>>>>>> c187b4e8
 		/* 'audio-volume-off' is not available in every icon set. More info at:
 		 * http://standards.freedesktop.org/icon-naming-spec/icon-naming-spec-latest.html
 		 */
 		if (status_icons[VOLUME_OFF] == NULL)
 			status_icons[VOLUME_OFF] = get_stock_pixbuf("audio-volume-low",
-<<<<<<< HEAD
-					size);
-=======
 						   size);
->>>>>>> c187b4e8
 	} else {
 		status_icons[VOLUME_MUTED] = create_pixbuf("pnmixer-muted.png");
 		status_icons[VOLUME_OFF] = create_pixbuf("pnmixer-off.png");
@@ -848,11 +674,7 @@
 	if (vol_meter_width % 4 != 0)
 		vol_meter_width -= (vol_meter_width % 4);
 	if (!vol_meter_row && g_key_file_get_boolean(keyFile, "PNMixer",
-<<<<<<< HEAD
-				"DrawVolMeter", NULL)) {
-=======
 			"DrawVolMeter", NULL)) {
->>>>>>> c187b4e8
 		int lim = vol_meter_width / 4;
 		vol_meter_row = g_malloc(vol_meter_width * sizeof(guchar));
 		for (i = 0; i < lim; i++) {
@@ -863,11 +685,7 @@
 		}
 	} else if (vol_meter_row
 		   && !g_key_file_get_boolean(keyFile, "PNMixer", "DrawVolMeter",
-<<<<<<< HEAD
-			   NULL)) {
-=======
 					      NULL)) {
->>>>>>> c187b4e8
 		free(vol_meter_row);
 		vol_meter_row = NULL;
 		if (icon_copy)
@@ -875,11 +693,7 @@
 		icon_copy = NULL;
 	}
 	draw_offset = g_key_file_get_integer(keyFile, "PNMixer", "VolMeterPos",
-<<<<<<< HEAD
-			NULL);
-=======
 					     NULL);
->>>>>>> c187b4e8
 	if (tray_icon)
 		get_mute_state(TRUE);
 	for (i = 0; i < N_VOLUME_ICONS; i++)
@@ -897,19 +711,6 @@
 	gboolean show = TRUE;
 	if (g_key_file_has_key(keyFile, "PNMixer", "DisplayTextVolume", NULL))
 		show = g_key_file_get_boolean(keyFile, "PNMixer", "DisplayTextVolume",
-<<<<<<< HEAD
-				NULL);
-	if (show) {
-		GtkPositionType pos = GTK_POS_RIGHT;
-		if (g_key_file_has_key(keyFile, "PNMixer", "TextVolumePosition",
-					NULL)) {
-			gint pi =
-			    g_key_file_get_integer(keyFile, "PNMixer",
-						"TextVolumePosition", NULL);
-			pos =
-			    pi == 0 ? GTK_POS_TOP : pi == 1 ? GTK_POS_BOTTOM : pi ==
-			    2 ? GTK_POS_LEFT : GTK_POS_RIGHT;
-=======
 					      NULL);
 	if (show) {
 		GtkPositionType pos = GTK_POS_RIGHT;
@@ -921,7 +722,6 @@
 			pos =
 				pi == 0 ? GTK_POS_TOP : pi == 1 ? GTK_POS_BOTTOM : pi ==
 				2 ? GTK_POS_LEFT : GTK_POS_RIGHT;
->>>>>>> c187b4e8
 		}
 		gtk_scale_set_draw_value(GTK_SCALE(vol_scale), TRUE);
 		gtk_scale_set_value_pos(GTK_SCALE(vol_scale), pos);
@@ -931,15 +731,10 @@
 
 static gboolean version = FALSE;
 static GOptionEntry args[] = {
-<<<<<<< HEAD
-	{"version", 0, 0, G_OPTION_ARG_NONE, &version, "Show version and exit",
-		NULL},
-=======
 	{
 		"version", 0, 0, G_OPTION_ARG_NONE, &version, "Show version and exit",
 		NULL
 	},
->>>>>>> c187b4e8
 	{NULL, 0, 0, 0, NULL, NULL, NULL}
 };
 
@@ -997,19 +792,11 @@
 	apply_prefs(0);
 
 	g_signal_connect(G_OBJECT(tray_icon), "popup-menu",
-<<<<<<< HEAD
-			G_CALLBACK(popup_callback), popup_menu);
-	g_signal_connect(G_OBJECT(tray_icon), "activate",
-			G_CALLBACK(tray_icon_on_click), NULL);
-	g_signal_connect(G_OBJECT(tray_icon), "button-release-event",
-			G_CALLBACK(tray_icon_button), NULL);
-=======
 			 G_CALLBACK(popup_callback), popup_menu);
 	g_signal_connect(G_OBJECT(tray_icon), "activate",
 			 G_CALLBACK(tray_icon_on_click), NULL);
 	g_signal_connect(G_OBJECT(tray_icon), "button-release-event",
 			 G_CALLBACK(tray_icon_button), NULL);
->>>>>>> c187b4e8
 
 	gtk_main();
 	uninit_libnotify();
